--- conflicted
+++ resolved
@@ -179,13 +179,45 @@
 	}
 
 	/* Set filter mode */
-<<<<<<< HEAD
 	if (csp_can_socketcan_set_promisc(promisc, &ctx->socket) != CSP_ERR_NONE) {
 		csp_log_error("%s[%s]: csp_can_socketcan_set_promisc() failed, error: %s", __FUNCTION__, ctx->name, strerror(errno));
 		return CSP_ERR_INVAL;
-=======
+	}
+
+	/* Add interface to CSP */
+        int res = csp_can_add_interface(&ctx->iface);
+	if (res != CSP_ERR_NONE) {
+		csp_log_error("%s[%s]: csp_can_add_interface() failed, error: %d", __FUNCTION__, ctx->name, res);
+		socketcan_free(ctx);
+		return res;
+	}
+
+	/* Create receive thread */
+	if (pthread_create(&ctx->rx_thread, NULL, socketcan_rx_thread, ctx) != 0) {
+		csp_log_error("%s[%s]: pthread_create() failed, error: %s", __FUNCTION__, ctx->name, strerror(errno));
+		//socketcan_free(ctx); // we already added it to CSP (no way to remove it)
+		return CSP_ERR_NOMEM;
+	}
+
+	if (return_iface) {
+		*return_iface = &ctx->iface;
+	}
+
+	return CSP_ERR_NONE;
+}
+
+int csp_can_socketcan_set_promisc(const bool promisc, int *socket) {
+	static int *s_socket = NULL;
+	if (socket != NULL) {
+		s_socket = socket;
+	}
+
+	if (s_socket == NULL) {
+		// Hasn't been called at least once with valid socket
+		return CSP_ERR_INVAL;
+	}
+
 	if (promisc == false) {
-
 		uint32_t can_id = 0;
 		uint32_t can_mask = 0;
 		if (csp_conf.version == 1) {
@@ -202,51 +234,6 @@
 			socketcan_free(ctx);
 			return CSP_ERR_INVAL;
 		}
->>>>>>> 0dbdc8e7
-	}
-
-	/* Add interface to CSP */
-        int res = csp_can_add_interface(&ctx->iface);
-	if (res != CSP_ERR_NONE) {
-		csp_log_error("%s[%s]: csp_can_add_interface() failed, error: %d", __FUNCTION__, ctx->name, res);
-		socketcan_free(ctx);
-		return res;
-	}
-
-	/* Create receive thread */
-	if (pthread_create(&ctx->rx_thread, NULL, socketcan_rx_thread, ctx) != 0) {
-		csp_log_error("%s[%s]: pthread_create() failed, error: %s", __FUNCTION__, ctx->name, strerror(errno));
-		//socketcan_free(ctx); // we already added it to CSP (no way to remove it)
-		return CSP_ERR_NOMEM;
-	}
-
-	if (return_iface) {
-		*return_iface = &ctx->iface;
-	}
-
-	return CSP_ERR_NONE;
-}
-
-int csp_can_socketcan_set_promisc(const bool promisc, int *socket) {
-	static int *s_socket = NULL;
-	if (socket != NULL) {
-		s_socket = socket;
-	}
-
-	if (s_socket == NULL) {
-		// Hasn't been called at least once with valid socket
-		return CSP_ERR_INVAL;
-	}
-
-	if (promisc == false) {
-		struct can_filter filter = {.can_id = CFP_MAKE_DST(csp_get_address()),
-					.can_mask = CFP_MAKE_DST((1 << CFP_HOST_SIZE) - 1)};
-
-		if (setsockopt(*socket, SOL_CAN_RAW, CAN_RAW_FILTER, &filter, sizeof(filter)) < 0) {
-			csp_log_error("%s: setsockopt() failed, error: %s", __FUNCTION__, strerror(errno));
-			return CSP_ERR_INVAL;
-		}
-
 	} else {
 		struct can_filter filter = {.can_id = CFP_MAKE_DST(csp_get_address()),
 					.can_mask = 0x0000}; // receive anything
