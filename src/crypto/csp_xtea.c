/*
Cubesat Space Protocol - A small network-layer protocol designed for Cubesats
Copyright (C) 2012 GomSpace ApS (http://www.gomspace.com)
Copyright (C) 2012 AAUSAT3 Project (http://aausat3.space.aau.dk)

This library is free software; you can redistribute it and/or
modify it under the terms of the GNU Lesser General Public
License as published by the Free Software Foundation; either
version 2.1 of the License, or (at your option) any later version.

This library is distributed in the hope that it will be useful,
but WITHOUT ANY WARRANTY; without even the implied warranty of
MERCHANTABILITY or FITNESS FOR A PARTICULAR PURPOSE.  See the GNU
Lesser General Public License for more details.

You should have received a copy of the GNU Lesser General Public
License along with this library; if not, write to the Free Software
Foundation, Inc., 51 Franklin Street, Fifth Floor, Boston, MA  02110-1301  USA
*/

/* Simple implementation of XTEA in CTR mode */

#include <stdint.h>
#include <string.h>

/* CSP includes */
#include <csp/csp.h>
#include <csp/csp_endian.h>
<<<<<<< HEAD

=======
>>>>>>> 6e517333
#include <csp/crypto/csp_sha1.h>
#include <csp/crypto/csp_xtea.h>

#ifdef CSP_USE_XTEA

#define XTEA_BLOCKSIZE 	8
#define XTEA_ROUNDS 	32
#define XTEA_KEY_LENGTH	16

/* XTEA key */
static uint32_t csp_xtea_key[XTEA_KEY_LENGTH/sizeof(uint32_t)] __attribute__ ((aligned(sizeof(uint32_t))));

#define STORE32L(x, y) do { (y)[3] = (uint8_t)(((x) >> 24) & 0xff); \
							(y)[2] = (uint8_t)(((x) >> 16) & 0xff); \
							(y)[1] = (uint8_t)(((x) >> 8) & 0xff); \
							(y)[0] = (uint8_t)(((x) >> 0) & 0xff); } while (0)

#define LOAD32L(x, y) do { (x) = ((uint32_t)((y)[3] & 0xff) << 24) | \
								 ((uint32_t)((y)[2] & 0xff) << 16) | \
								 ((uint32_t)((y)[1] & 0xff) << 8)  | \
								 ((uint32_t)((y)[0] & 0xff) << 0); } while (0)

/* This function takes 64 bits of data in block and the 128 bits key in key */
static inline void csp_xtea_encrypt_block(uint8_t *block, uint8_t const *key) {

	uint32_t i, v0, v1, delta = 0x9E3779B9, sum = 0, k[4];

	LOAD32L(k[0], &key[0]);
	LOAD32L(k[1], &key[4]);
	LOAD32L(k[2], &key[8]);
	LOAD32L(k[3], &key[12]);

	LOAD32L(v0, &block[0]);
	LOAD32L(v1, &block[4]);

	for (i = 0; i < XTEA_ROUNDS; i++) {
		v0 += (((v1 << 4) ^ (v1 >> 5)) + v1) ^ (sum + k[sum & 3]);
		sum += delta;
		v1 += (((v0 << 4) ^ (v0 >> 5)) + v0) ^ (sum + k[(sum >> 11) & 3]);
	}

	STORE32L(v0, &block[0]);
	STORE32L(v1, &block[4]);

}

static inline void csp_xtea_xor_byte(uint8_t * dst, uint8_t * src, uint32_t len) {

	unsigned int i;
	for (i = 0; i < len; i++)
		dst[i] ^= src[i];

}

int csp_xtea_set_key(char * key, uint32_t keylen) {

	/* Use SHA1 as KDF */
	uint8_t hash[SHA1_DIGESTSIZE];
	csp_sha1_memory((uint8_t *)key, keylen, hash);

	/* Copy key */
	memcpy(csp_xtea_key, hash, XTEA_KEY_LENGTH);

	return CSP_ERR_NONE;

}

int csp_xtea_encrypt(uint8_t * plain, const uint32_t len, uint32_t iv[2]) {

	unsigned int i;
	uint32_t stream[2];

	uint32_t blocks = (len + XTEA_BLOCKSIZE - 1)/ XTEA_BLOCKSIZE;
	uint32_t remain;

	/* Initialize stream */
	stream[0] = csp_htobe32(iv[0]);
	stream[1] = csp_htobe32(iv[1]);

	for (i = 0; i < blocks; i++) {
		/* Create stream */
		csp_xtea_encrypt_block((uint8_t *)stream, (uint8_t *)csp_xtea_key);

		/* Calculate remaining bytes */
		remain = len - i * XTEA_BLOCKSIZE;

		/* XOR plain text with stream to generate cipher text */
		csp_xtea_xor_byte(&plain[len - remain], (uint8_t *)stream, remain < XTEA_BLOCKSIZE ? remain : XTEA_BLOCKSIZE);

		/* Increment counter */
		stream[0] = csp_htobe32(iv[0]);
		stream[1] = csp_htobe32(iv[1]++);
	}

	return CSP_ERR_NONE;

}

int csp_xtea_decrypt(uint8_t * cipher, const uint32_t len, uint32_t iv[2]) {

	/* Since we use counter mode, we can reuse the encryption function */
	return csp_xtea_encrypt(cipher, len, iv);

}

#endif // CSP_USE_XTEA<|MERGE_RESOLUTION|>--- conflicted
+++ resolved
@@ -26,10 +26,6 @@
 /* CSP includes */
 #include <csp/csp.h>
 #include <csp/csp_endian.h>
-<<<<<<< HEAD
-
-=======
->>>>>>> 6e517333
 #include <csp/crypto/csp_sha1.h>
 #include <csp/crypto/csp_xtea.h>
 
