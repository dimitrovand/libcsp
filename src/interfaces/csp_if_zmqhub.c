#include <csp/interfaces/csp_if_zmqhub.h>

#if (CSP_HAVE_LIBZMQ)

#include <zmq.h>
#include <assert.h>
#include <malloc.h>

#include <csp/csp.h>
#include <csp/csp_debug.h>
#include <pthread.h>

#include <csp/csp_id.h>

/* ZMQ driver & interface */
typedef struct {
	pthread_t rx_thread;
	void * context;
	void * publisher;
	void * subscriber;
	char name[CSP_IFLIST_NAME_MAX + 1];
	csp_iface_t iface;
} zmq_driver_t;

/* Linux is fast, so we keep it simple by having a single lock */
static pthread_mutex_t lock = PTHREAD_MUTEX_INITIALIZER;

/**
 * Interface transmit function
 * @param packet Packet to transmit
 * @return 1 if packet was successfully transmitted, 0 on error
 */
int csp_zmqhub_tx(csp_iface_t * iface, uint16_t via, csp_packet_t * packet) {

	zmq_driver_t * drv = iface->driver_data;

	csp_id_prepend(packet);

	/** 
	 * While a ZMQ context is thread safe, sockets are NOT threadsafe, so by sharing drv->publisher, we 
	 * need to have a lock around any calls that uses that */
	pthread_mutex_lock(&lock);
	int result = zmq_send(drv->publisher, packet->frame_begin, packet->frame_length, 0);
	pthread_mutex_unlock(&lock);

	if (result < 0) {
		csp_print("ZMQ send error: %u %s\n", result, zmq_strerror(zmq_errno()));
	}

	csp_buffer_free(packet);

	return CSP_ERR_NONE;
}

void * csp_zmqhub_task(void * param) {

	zmq_driver_t * drv = param;
	csp_packet_t * packet;
	const uint32_t HEADER_SIZE = (csp_conf.version == 2) ? 6 : 4;

	while (1) {
		int ret;
		zmq_msg_t msg;

		ret = zmq_msg_init_size(&msg, CSP_ZMQ_MTU + HEADER_SIZE);
		assert(ret == 0);

		// Receive data
		if (zmq_msg_recv(&msg, drv->subscriber, 0) < 0) {
			csp_print("ZMQ RX err %s: %s\n", drv->iface.name, zmq_strerror(zmq_errno()));
			continue;
		}

		unsigned int datalen = zmq_msg_size(&msg);
		if (datalen < HEADER_SIZE) {
			csp_print("ZMQ RX %s: Too short datalen: %u - expected min %u bytes\n", drv->iface.name, datalen, HEADER_SIZE);
			zmq_msg_close(&msg);
			continue;
		}

		// Create new csp packet
		packet = csp_buffer_get(datalen - HEADER_SIZE);
		if (packet == NULL) {
			csp_print("RX %s: Failed to get csp_buffer(%u)\n", drv->iface.name, datalen);
			zmq_msg_close(&msg);
			continue;
		}

		// Copy the data from zmq to csp
		const uint8_t * rx_data = zmq_msg_data(&msg);

		csp_id_setup_rx(packet);

		memcpy(packet->frame_begin, rx_data, datalen);
		packet->frame_length = datalen;

		/* Parse the frame and strip the ID field */
		if (csp_id_strip(packet) != 0) {
			drv->iface.rx_error++;
			csp_buffer_free(packet);
			continue;
		}

		// Route packet
		csp_qfifo_write(packet, &drv->iface, NULL);

		zmq_msg_close(&msg);
	}

	return NULL;
}

int csp_zmqhub_make_endpoint(const char * host, uint16_t port, char * buf, size_t buf_size) {
	int res = snprintf(buf, buf_size, "tcp://%s:%u", host, port);
	if ((res < 0) || (res >= (int)buf_size)) {
		buf[0] = 0;
		return CSP_ERR_NOMEM;
	}
	return CSP_ERR_NONE;
}

int csp_zmqhub_init(uint16_t addr,
					const char * host,
					uint32_t flags,
					csp_iface_t ** return_interface) {

	char pub[100];
	csp_zmqhub_make_endpoint(host, CSP_ZMQPROXY_SUBSCRIBE_PORT, pub, sizeof(pub));

	char sub[100];
	csp_zmqhub_make_endpoint(host, CSP_ZMQPROXY_PUBLISH_PORT, sub, sizeof(sub));

	return csp_zmqhub_init_w_endpoints(addr, pub, sub, flags, return_interface);
}

int csp_zmqhub_init_w_endpoints(uint16_t addr,
								const char * publisher_endpoint,
								const char * subscriber_endpoint,
								uint32_t flags,
								csp_iface_t ** return_interface) {

	uint16_t * rxfilter = NULL;
	unsigned int rxfilter_count = 0;

	return csp_zmqhub_init_w_name_endpoints_rxfilter(NULL,
													 rxfilter, rxfilter_count,
													 publisher_endpoint,
													 subscriber_endpoint,
													 flags,
													 return_interface);
}

int csp_zmqhub_init_w_name_endpoints_rxfilter(const char * ifname,
											  const uint16_t rxfilter[], unsigned int rxfilter_count,
											  const char * publish_endpoint,
											  const char * subscribe_endpoint,
											  uint32_t flags,
											  csp_iface_t ** return_interface) {

	int ret;
	pthread_attr_t attributes;
	zmq_driver_t * drv = calloc(1, sizeof(*drv));
	assert(drv != NULL);

	if (ifname == NULL) {
		ifname = CSP_ZMQHUB_IF_NAME;
	}

	strncpy(drv->name, ifname, sizeof(drv->name) - 1);
	drv->iface.name = drv->name;
	drv->iface.driver_data = drv;
	drv->iface.nexthop = csp_zmqhub_tx;
	drv->iface.mtu = CSP_ZMQ_MTU;  // there is actually no 'max' MTU on ZMQ, but assuming the other end is based on the same code

	drv->context = zmq_ctx_new();
	assert(drv->context != NULL);

	//csp_print("INIT %s: pub(tx): [%s], sub(rx): [%s], rx filters: %u", drv->iface.name, publish_endpoint, subscribe_endpoint, rxfilter_count);

	/* Publisher (TX) */
	drv->publisher = zmq_socket(drv->context, ZMQ_PUB);
	assert(drv->publisher != NULL);

	/* Subscriber (RX) */
	drv->subscriber = zmq_socket(drv->context, ZMQ_SUB);
	assert(drv->subscriber != NULL);

	// subscribe to all packets - no filter
	ret = zmq_setsockopt(drv->subscriber, ZMQ_SUBSCRIBE, NULL, 0);
	assert(ret == 0);

	/* Connect to server */
	ret = zmq_connect(drv->publisher, publish_endpoint);
	assert(ret == 0);
	zmq_connect(drv->subscriber, subscribe_endpoint);
	assert(ret == 0);

	/* Start RX thread */
	ret = pthread_attr_init(&attributes);
	assert(ret == 0);
	ret = pthread_attr_setdetachstate(&attributes, PTHREAD_CREATE_DETACHED);
	assert(ret == 0);
	ret = pthread_create(&drv->rx_thread, &attributes, csp_zmqhub_task, drv);
	assert(ret == 0);

	/* Register interface */
	csp_iflist_add(&drv->iface);

	if (return_interface) {
		*return_interface = &drv->iface;
	}

	return CSP_ERR_NONE;
}

int csp_zmqhub_init_filter2(const char * ifname, const char * host, uint16_t addr, uint16_t netmask, int promisc, csp_iface_t ** return_interface) {
	
	char pub[100];
	csp_zmqhub_make_endpoint(host, CSP_ZMQPROXY_SUBSCRIBE_PORT, pub, sizeof(pub));

	char sub[100];
	csp_zmqhub_make_endpoint(host, CSP_ZMQPROXY_PUBLISH_PORT, sub, sizeof(sub));

	int ret;
	pthread_attr_t attributes;
	zmq_driver_t * drv = calloc(1, sizeof(*drv));
	assert(drv != NULL);

	if (ifname == NULL) {
		ifname = CSP_ZMQHUB_IF_NAME;
	}

	strncpy(drv->name, ifname, sizeof(drv->name) - 1);
	drv->iface.name = drv->name;
	drv->iface.driver_data = drv;
	drv->iface.nexthop = csp_zmqhub_tx;
	drv->iface.mtu = CSP_ZMQ_MTU;  // there is actually no 'max' MTU on ZMQ, but assuming the other end is based on the same code

	drv->context = zmq_ctx_new();
	assert(drv->context != NULL);

	//csp_print("  ZMQ init %s: pub(tx): [%s], sub(rx): [%s]\n", drv->iface.name, pub, sub);

	/* Publisher (TX) */
	drv->publisher = zmq_socket(drv->context, ZMQ_PUB);
	assert(drv->publisher != NULL);

	/* Subscriber (RX) */
	drv->subscriber = zmq_socket(drv->context, ZMQ_SUB);
	assert(drv->subscriber != NULL);

	/* Generate filters */
	uint16_t hostmask = (1 << (csp_id_get_host_bits() - netmask)) - 1;
	
	/* Connect to server */
	ret = zmq_connect(drv->publisher, pub);
	assert(ret == 0);
	zmq_connect(drv->subscriber, sub);
	assert(ret == 0);


	if (promisc) {

		// subscribe to all packets - no filter
		ret = zmq_setsockopt(drv->subscriber, ZMQ_SUBSCRIBE, NULL, 0);
		assert(ret == 0);
<<<<<<< HEAD
		printf("Promisc\n");

	} else {

		printf("Filter\n");

=======

	} else {

>>>>>>> 1e076134
		/* This needs to be static, because ZMQ does not copy the filter value to the
		 * outgoing packet for each setsockopt call */
		static uint16_t filt[4][3];

		for (int i = 0; i < 4; i++) {
			//int i = CSP_PRIO_NORM;
			filt[i][0] = __builtin_bswap16((i << 14) | addr);
			filt[i][1] = __builtin_bswap16((i << 14) | addr | hostmask);
			filt[i][2] = __builtin_bswap16((i << 14) | 16383);
			ret = zmq_setsockopt(drv->subscriber, ZMQ_SUBSCRIBE, &filt[i][0], 2);
			ret = zmq_setsockopt(drv->subscriber, ZMQ_SUBSCRIBE, &filt[i][1], 2);
			ret = zmq_setsockopt(drv->subscriber, ZMQ_SUBSCRIBE, &filt[i][2], 2);
		}

	} 


	/* Start RX thread */
	ret = pthread_attr_init(&attributes);
	assert(ret == 0);
	ret = pthread_attr_setdetachstate(&attributes, PTHREAD_CREATE_DETACHED);
	assert(ret == 0);
	ret = pthread_create(&drv->rx_thread, &attributes, csp_zmqhub_task, drv);
	assert(ret == 0);

	/* Register interface */
	csp_iflist_add(&drv->iface);

	if (return_interface) {
		*return_interface = &drv->iface;
	}

	return CSP_ERR_NONE;
}


#endif  // CSP_HAVE_LIBZMQ<|MERGE_RESOLUTION|>--- conflicted
+++ resolved
@@ -264,18 +264,9 @@
 		// subscribe to all packets - no filter
 		ret = zmq_setsockopt(drv->subscriber, ZMQ_SUBSCRIBE, NULL, 0);
 		assert(ret == 0);
-<<<<<<< HEAD
-		printf("Promisc\n");
 
 	} else {
 
-		printf("Filter\n");
-
-=======
-
-	} else {
-
->>>>>>> 1e076134
 		/* This needs to be static, because ZMQ does not copy the filter value to the
 		 * outgoing packet for each setsockopt call */
 		static uint16_t filt[4][3];
