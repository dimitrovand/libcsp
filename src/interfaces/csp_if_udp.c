/*
Cubesat Space Protocol - A small network-layer protocol designed for Cubesats

This library is free software; you can redistribute it and/or
modify it under the terms of the GNU Lesser General Public
License as published by the Free Software Foundation; either
version 2.1 of the License, or (at your option) any later version.

This library is distributed in the hope that it will be useful,
but WITHOUT ANY WARRANTY; without even the implied warranty of
MERCHANTABILITY or FITNESS FOR A PARTICULAR PURPOSE.  See the GNU
Lesser General Public License for more details.

You should have received a copy of the GNU Lesser General Public
License along with this library; if not, write to the Free Software
Foundation, Inc., 51 Franklin Street, Fifth Floor, Boston, MA  02110-1301  USA
*/

#include <csp/interfaces/csp_if_udp.h>

#include <stdio.h>
#include <unistd.h>
#include <sys/socket.h>
#include <arpa/inet.h>

#include <csp/csp.h>
#include <csp/csp_endian.h>
#include <csp/csp_interface.h>
#include <csp/arch/csp_thread.h>
<<<<<<< HEAD
#include <csp/csp_id.h>
=======
#include "../csp_id.h"

#ifndef MSG_CONFIRM
#define MSG_CONFIRM (0)
#endif

struct sockaddr_in peer_addr;
static int lport = 9600;
static int rport = 9600;
>>>>>>> 8523be4e

static int csp_if_udp_tx(const csp_route_t * ifroute, csp_packet_t * packet) {

	csp_if_udp_conf_t * ifconf = ifroute->iface->driver_data;

	int sockfd;
	if ((sockfd = socket(AF_INET, SOCK_DGRAM, 0)) < 0 ) {
		perror("socket creation failed");
		return CSP_ERR_BUSY;
	}

	csp_id_prepend(packet);

	ifconf->peer_addr.sin_family = AF_INET;
	ifconf->peer_addr.sin_port = htons(ifconf->rport);
	sendto(sockfd, packet->frame_begin, packet->frame_length, MSG_CONFIRM, (struct sockaddr *) &ifconf->peer_addr, sizeof(ifconf->peer_addr));
	csp_buffer_free(packet);

	close(sockfd);

	return CSP_ERR_NONE;
}

CSP_DEFINE_TASK(csp_if_udp_rx_task) {

	csp_iface_t * iface = param;
	csp_if_udp_conf_t * ifconf = iface->driver_data;

	int sockfd = socket(AF_INET, SOCK_DGRAM, 0);

	struct sockaddr_in server_addr = {0};
	server_addr.sin_family = AF_INET;
	server_addr.sin_addr.s_addr = htonl(INADDR_ANY);
	server_addr.sin_port = htons(ifconf->lport);

	while(1) {

		if (bind(sockfd, (struct sockaddr *) &server_addr, sizeof(server_addr)) < 0) {
			printf("UDP server waiting for port %d\n", ifconf->lport);
			sleep(1);
			continue;
		}

		while(1) {

			csp_packet_t * packet = csp_buffer_get(iface->mtu);
			if (packet == NULL) {
				csp_sleep_ms(10);
				continue;
			}

			/* Setup RX frane to point to ID */
			int header_size = csp_id_setup_rx(packet);

			unsigned int peer_addr_len = sizeof(ifconf->peer_addr);
			int received_len = recvfrom(sockfd, (char *) packet->frame_begin, iface->mtu + header_size, MSG_WAITALL, (struct sockaddr *) &ifconf->peer_addr, &peer_addr_len);
			packet->frame_length = received_len;

			csp_log_info("UDP peer address: %s", inet_ntoa(ifconf->peer_addr.sin_addr));

			/* Parse the frame and strip the ID field */
			if (csp_id_strip(packet) != 0) {
				iface->rx_error++;
				csp_buffer_free(packet);
				continue;
			}

			csp_qfifo_write(packet, iface, NULL);


		}

	}

	return CSP_TASK_RETURN;

}

void csp_if_udp_init(csp_iface_t * iface, csp_if_udp_conf_t * ifconf) {

	iface->driver_data = ifconf;

	if (inet_aton(ifconf->host, &ifconf->peer_addr.sin_addr) == 0) {
		printf("Unknown peer address %s\n", ifconf->host);
	}

	printf("UDP peer address: %s:%d (listening on port %d)\n", inet_ntoa(ifconf->peer_addr.sin_addr), ifconf->rport, ifconf->lport);

	/* Start server thread */
	int ret = csp_thread_create(csp_if_udp_rx_task, "UDPS", 10000, iface, 0, &ifconf->server_handle);
	csp_log_info("csp_if_udp_rx_task start %d\r\n", ret);

	/* MTU is datasize */
	iface->mtu = csp_buffer_data_size();

	/* Regsiter interface */
	iface->name = "UDP",
	iface->nexthop = csp_if_udp_tx,
	csp_iflist_add(iface);

}<|MERGE_RESOLUTION|>--- conflicted
+++ resolved
@@ -27,19 +27,11 @@
 #include <csp/csp_endian.h>
 #include <csp/csp_interface.h>
 #include <csp/arch/csp_thread.h>
-<<<<<<< HEAD
 #include <csp/csp_id.h>
-=======
-#include "../csp_id.h"
 
 #ifndef MSG_CONFIRM
 #define MSG_CONFIRM (0)
 #endif
-
-struct sockaddr_in peer_addr;
-static int lport = 9600;
-static int rport = 9600;
->>>>>>> 8523be4e
 
 static int csp_if_udp_tx(const csp_route_t * ifroute, csp_packet_t * packet) {
 
