--- conflicted
+++ resolved
@@ -84,15 +84,12 @@
 				ifdata->pbufs = packet->next;
 			}
 
-<<<<<<< HEAD
 			if (task_woken == NULL) {
 				csp_buffer_free(packet);
 			} else {
 				csp_buffer_free_isr(packet);
 			}
-=======
-			(task_woken) ? csp_buffer_free_isr(packet) : csp_buffer_free(packet);
->>>>>>> 307f4077
+
 		}
 
 		prev = packet;
