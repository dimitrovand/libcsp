--- conflicted
+++ resolved
@@ -22,10 +22,6 @@
 #include <stdio.h>
 #include <stdint.h>
 #include <string.h>
-<<<<<<< HEAD
-#include <csp/csp.h>
-=======
->>>>>>> 5ff686cb
 
 #include <csp/csp.h>
 #include <csp/csp_endian.h>
