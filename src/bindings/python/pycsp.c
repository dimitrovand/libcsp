// It is recommended to always define PY_SSIZE_T_CLEAN before including Python.h
#define PY_SSIZE_T_CLEAN
#include <Python.h>

#include <csp/csp.h>
#include <csp/csp_cmp.h>
#include <csp/interfaces/csp_if_zmqhub.h>
#include <csp/interfaces/csp_if_kiss.h>
#include <csp/drivers/usart.h>
#include <csp/drivers/can_socketcan.h>
#include <endian.h>

#define SOCKET_CAPSULE     "csp_socket_t"
#define CONNECTION_CAPSULE "csp_conn_t"
#define PACKET_CAPSULE     "csp_packet_t"

static PyObject * Error = NULL;

static int CSP_POINTER_HAS_BEEN_FREED = 0;  // used to indicate pointer has been freed, because a NULL pointer can't be set.

static void * get_capsule_pointer(PyObject * capsule, const char * expected_type, bool allow_null) {
	const char * capsule_name = PyCapsule_GetName(capsule);
	if (strcmp(capsule_name, expected_type) != 0) {
		PyErr_Format(PyExc_TypeError,
					 "capsule contains unexpected type, expected=%s, got=%s",
					 expected_type, capsule_name);  // TypeError is thrown
		return NULL;
	}
	void * ptr = PyCapsule_GetPointer(capsule, expected_type);
	if (ptr == &CSP_POINTER_HAS_BEEN_FREED) {
		ptr = NULL;
	}
	if ((ptr == NULL) && !allow_null) {
		PyErr_Format(PyExc_TypeError,
					 "capsule: type=%s - already freed",
					 expected_type);  // TypeError is thrown
		return NULL;
	}
	return ptr;
}

static csp_packet_t * get_obj_as_packet(PyObject * obj, bool allow_null) {
	return get_capsule_pointer(obj, PACKET_CAPSULE, allow_null);
}

static csp_conn_t * get_obj_as_conn(PyObject * obj, bool allow_null) {
	return get_capsule_pointer(obj, CONNECTION_CAPSULE, allow_null);
}

static csp_socket_t * get_obj_as_socket(PyObject * obj, bool allow_null) {
	return get_capsule_pointer(obj, SOCKET_CAPSULE, allow_null);
}

static PyObject * PyErr_Error(const char * message, int error) {
	PyErr_Format(Error, "%s, result/error: %d", message, error);  // should set error as member
	return NULL;
}

static void pycsp_free_csp_buffer(PyObject * obj) {
	csp_packet_t * packet = get_obj_as_packet(obj, true);
	if (packet) {
		csp_buffer_free(packet);
	}
	PyCapsule_SetPointer(obj, &CSP_POINTER_HAS_BEEN_FREED);
}

static void pycsp_free_csp_conn(PyObject * obj) {
	csp_conn_t * conn = get_obj_as_conn(obj, true);
	if (conn) {
		csp_close(conn);
	}
	PyCapsule_SetPointer(obj, &CSP_POINTER_HAS_BEEN_FREED);
}

static void pycsp_free_csp_socket(PyObject * obj) {
	csp_socket_t * socket = get_obj_as_socket(obj, true);
	if (socket) {
		csp_socket_close(socket);
		PyMem_RawFree(socket);
	}

	PyCapsule_SetPointer(obj, &CSP_POINTER_HAS_BEEN_FREED);
}

static PyObject * pycsp_service_handler(PyObject * self, PyObject * args) {
	PyObject * conn_capsule;
	PyObject * packet_capsule;
	if (!PyArg_ParseTuple(args, "OO", &conn_capsule, &packet_capsule)) {
		return NULL;  // TypeError is thrown
	}
	csp_conn_t * conn = get_obj_as_conn(conn_capsule, false);
	if (conn == NULL) {
		return NULL;
	}
	csp_packet_t * packet = get_obj_as_packet(packet_capsule, false);
	if (packet == NULL) {
		return NULL;
	}

	csp_service_handler(packet);
	PyCapsule_SetPointer(packet_capsule, &CSP_POINTER_HAS_BEEN_FREED);
	Py_RETURN_NONE;
}

static PyObject * pycsp_init(PyObject * self, PyObject * args) {
<<<<<<< HEAD
	if (!PyArg_ParseTuple(args, "sss|bIb", &csp_conf.hostname, &csp_conf.model,
						  &csp_conf.revision, &csp_conf.version, &csp_conf.conn_dfl_so, &csp_conf.dedup)) {
=======

	if (!PyArg_ParseTuple(args, "bsss", &csp_conf.hostname, &csp_conf.model, &csp_conf.revision)) {
>>>>>>> 307f4077
		return NULL;
	}

	csp_init();

	Py_RETURN_NONE;
}

static PyObject * pycsp_get_hostname(PyObject * self, PyObject * args) {
	return Py_BuildValue("s", csp_get_conf()->hostname);
}

static PyObject * pycsp_get_model(PyObject * self, PyObject * args) {
	return Py_BuildValue("s", csp_get_conf()->model);
}

static PyObject * pycsp_get_revision(PyObject * self, PyObject * args) {
	return Py_BuildValue("s", csp_get_conf()->revision);
}

static PyObject * pycsp_socket(PyObject * self, PyObject * args) {
	uint32_t opts = CSP_SO_NONE;
	if (!PyArg_ParseTuple(args, "|I", &opts)) {
		return NULL;  // TypeError is thrown
	}

	csp_socket_t * socket = PyMem_RawCalloc(1, sizeof(*socket));
	if (socket == NULL) {
		return PyErr_NoMemory();
	}

	socket->opts = opts;

	return PyCapsule_New(socket, SOCKET_CAPSULE, pycsp_free_csp_socket);
}

static PyObject * pycsp_accept(PyObject * self, PyObject * args) {
	PyObject * socket_capsule;
	uint32_t timeout = CSP_MAX_TIMEOUT;
	if (!PyArg_ParseTuple(args, "O|I", &socket_capsule, &timeout)) {
		return NULL;  // TypeError is thrown
	}
	csp_socket_t * socket = get_obj_as_socket(socket_capsule, false);
	if (socket == NULL) {
		return NULL;
	}
	csp_conn_t * conn;
	Py_BEGIN_ALLOW_THREADS;
	conn = csp_accept(socket, timeout);
	Py_END_ALLOW_THREADS;
	if (conn == NULL) {
		Py_RETURN_NONE;  // timeout -> None
	}

	return PyCapsule_New(conn, CONNECTION_CAPSULE, pycsp_free_csp_conn);
}

static PyObject * pycsp_read(PyObject * self, PyObject * args) {
	PyObject * conn_capsule;
	uint32_t timeout = 500;
	if (!PyArg_ParseTuple(args, "O|I", &conn_capsule, &timeout)) {
		return NULL;  // TypeError is thrown
	}
	csp_conn_t * conn = get_obj_as_conn(conn_capsule, false);
	if (conn == NULL) {
		return NULL;
	}
	csp_packet_t * packet;
	Py_BEGIN_ALLOW_THREADS;
	packet = csp_read(conn, timeout);
	Py_END_ALLOW_THREADS;
	if (packet == NULL) {
		Py_RETURN_NONE;  // timeout -> None
	}

	return PyCapsule_New(packet, PACKET_CAPSULE, pycsp_free_csp_buffer);
}

static PyObject * pycsp_send(PyObject * self, PyObject * args) {
	PyObject * conn_capsule;
	PyObject * packet_capsule;
	uint32_t timeout = 1000;
	if (!PyArg_ParseTuple(args, "OO|I", &conn_capsule, &packet_capsule, &timeout)) {
		return NULL;  // TypeError is thrown
	}
	csp_conn_t * conn = get_obj_as_conn(conn_capsule, false);
	if (conn == NULL) {
		return NULL;
	}
	csp_packet_t * packet = get_obj_as_packet(packet_capsule, false);
	if (packet == NULL) {
		return NULL;
	}

	Py_BEGIN_ALLOW_THREADS;
	csp_send(conn, packet);
	Py_END_ALLOW_THREADS;

	PyCapsule_SetPointer(packet_capsule, &CSP_POINTER_HAS_BEEN_FREED);

	Py_RETURN_NONE;
}

#if 0
static PyObject* pycsp_sfp_send(PyObject *self, PyObject *args) {
    PyObject* conn_capsule;
    Py_buffer data;
    unsigned int mtu;
    uint32_t timeout = 1000;
    if (!PyArg_ParseTuple(args, "Ow*II|I", &conn_capsule, &data, &mtu, &timeout)) {
        return NULL;
    }

    csp_conn_t* conn = get_obj_as_conn(conn_capsule, false);
    if (conn == NULL) {
        return NULL;
    }

    int res;
    Py_BEGIN_ALLOW_THREADS;
    res = csp_sfp_send(conn, data.buf, data.len, mtu, timeout);
    Py_END_ALLOW_THREADS;
    if (res != CSP_ERR_NONE) {
        return PyErr_Error("sfp_send()", res);
    }

    return Py_BuildValue("i", res);
}

static PyObject* pycsp_sfp_recv(PyObject *self, PyObject *args) {
    PyObject* conn_capsule;
    uint32_t timeout = 500;
    if (!PyArg_ParseTuple(args, "O|I", &conn_capsule, &timeout)) {
        return NULL; // TypeError is thrown
    }
    csp_conn_t* conn = get_obj_as_conn(conn_capsule, false);
    if (conn == NULL) {
        return NULL;
    }
    void *dataout = NULL;
    int return_datasize = 0;
    int res;
    Py_BEGIN_ALLOW_THREADS;
    res = csp_sfp_recv(conn, &dataout, &return_datasize, timeout);
    Py_END_ALLOW_THREADS;

    if (dataout == NULL) {
        Py_RETURN_NONE;
    }

    if (res != CSP_ERR_NONE) {
        return PyErr_Error("sfp_recv()", res);
    }

    return PyCapsule_New(dataout, PACKET_CAPSULE, pycsp_free_csp_buffer);
}
#endif

static PyObject * pycsp_transaction(PyObject * self, PyObject * args) {
	uint8_t prio;
	uint16_t dest;
	uint8_t port;
	uint32_t timeout;
	Py_buffer inbuf;
	Py_buffer outbuf;
	int allow_any_incoming_length = 0;
	if (!PyArg_ParseTuple(args, "bHbIw*w*|i", &prio, &dest, &port, &timeout, &outbuf, &inbuf, &allow_any_incoming_length)) {
		return NULL;  // TypeError is thrown
	}

	int incoming_buffer_len = allow_any_incoming_length ? -1 : inbuf.len;

	int res;
	Py_BEGIN_ALLOW_THREADS;
	res = csp_transaction(prio, dest, port, timeout, outbuf.buf, outbuf.len, inbuf.buf, incoming_buffer_len);
	Py_END_ALLOW_THREADS;
	if (res < 1) {
		return PyErr_Error("csp_transaction()", res);
	}

	return Py_BuildValue("i", res);
}

static PyObject * pycsp_sendto(PyObject * self, PyObject * args) {
	uint8_t prio;
	uint16_t dest;
	uint8_t dport;
	uint8_t src_port;
	uint32_t opts;
	PyObject * packet_capsule;
	if (!PyArg_ParseTuple(args, "bHbbIO", &prio, &dest, &dport, &src_port, &opts, &packet_capsule)) {
		Py_RETURN_NONE;
	}
	csp_packet_t * packet = get_obj_as_packet(packet_capsule, false);
	if (packet == NULL) {
		return NULL;
	}

	Py_BEGIN_ALLOW_THREADS;
	csp_sendto(prio, dest, dport, src_port, opts, packet);
	Py_END_ALLOW_THREADS;

	PyCapsule_SetPointer(packet_capsule, &CSP_POINTER_HAS_BEEN_FREED);

	Py_RETURN_NONE;
}

static PyObject * pycsp_recvfrom(PyObject * self, PyObject * args) {
	PyObject * socket_capsule;
	uint32_t timeout = 500;
	if (!PyArg_ParseTuple(args, "O|I", &socket_capsule, &timeout)) {
		return NULL;
	}
	csp_socket_t * socket = get_obj_as_socket(socket_capsule, false);
	if (socket == NULL) {
		return NULL;
	}
	csp_packet_t * packet = NULL;
	Py_BEGIN_ALLOW_THREADS;
	packet = csp_recvfrom(socket, timeout);
	Py_END_ALLOW_THREADS;
	if (packet == NULL) {
		Py_RETURN_NONE;
	}

	return PyCapsule_New(packet, PACKET_CAPSULE, pycsp_free_csp_buffer);
}

static PyObject * pycsp_sendto_reply(PyObject * self, PyObject * args) {
	PyObject * request_packet_capsule;
	PyObject * reply_packet_capsule;
	uint32_t opts = CSP_O_NONE;
	if (!PyArg_ParseTuple(args, "OO|I", &request_packet_capsule, &reply_packet_capsule, &opts)) {
		return NULL;  // TypeError is thrown
	}
	csp_packet_t * request = get_obj_as_packet(request_packet_capsule, false);
	if (request == NULL) {
		return NULL;
	}
	csp_packet_t * reply = get_obj_as_packet(reply_packet_capsule, false);
	if (reply == NULL) {
		return NULL;
	}

	Py_BEGIN_ALLOW_THREADS;
	csp_sendto_reply(request, reply, opts);
	Py_END_ALLOW_THREADS;

	PyCapsule_SetPointer(reply_packet_capsule, &CSP_POINTER_HAS_BEEN_FREED);
	Py_RETURN_NONE;
}

static PyObject * pycsp_connect(PyObject * self, PyObject * args) {
	uint8_t prio;
	uint16_t dest;
	uint8_t dport;
	uint32_t timeout;
	uint32_t opts;
	if (!PyArg_ParseTuple(args, "bHbII", &prio, &dest, &dport, &timeout, &opts)) {
		return NULL;  // TypeError is thrown
	}

	csp_conn_t * conn;
	Py_BEGIN_ALLOW_THREADS;
	conn = csp_connect(prio, dest, dport, timeout, opts);
	Py_END_ALLOW_THREADS;
	if (conn == NULL) {
		return PyErr_Error("csp_connect() timeout or failed", CSP_ERR_TIMEDOUT);
	}

	return PyCapsule_New(conn, CONNECTION_CAPSULE, pycsp_free_csp_conn);
}

static PyObject * pycsp_close(PyObject * self, PyObject * conn_capsule) {
	csp_conn_t * conn = get_obj_as_conn(conn_capsule, true);
	if (conn) {
		csp_close(conn);
		PyCapsule_SetPointer(conn_capsule, &CSP_POINTER_HAS_BEEN_FREED);
	}

	return Py_BuildValue("i", CSP_ERR_NONE);
}

static PyObject * pycsp_conn_dport(PyObject * self, PyObject * conn_capsule) {
	csp_conn_t * conn = get_obj_as_conn(conn_capsule, false);
	if (conn == NULL) {
		return NULL;  // TypeError is thrown
	}
	return Py_BuildValue("i", csp_conn_dport(conn));
}

static PyObject * pycsp_conn_sport(PyObject * self, PyObject * conn_capsule) {
	csp_conn_t * conn = get_obj_as_conn(conn_capsule, false);
	if (conn == NULL) {
		return NULL;  // TypeError is thrown
	}
	return Py_BuildValue("i", csp_conn_sport(conn));
}

static PyObject * pycsp_conn_dst(PyObject * self, PyObject * conn_capsule) {
	csp_conn_t * conn = get_obj_as_conn(conn_capsule, false);
	if (conn == NULL) {
		return NULL;  // TypeError is thrown
	}
	return Py_BuildValue("i", csp_conn_dst(conn));
}

static PyObject * pycsp_conn_src(PyObject * self, PyObject * conn_capsule) {
	csp_conn_t * conn = get_obj_as_conn(conn_capsule, false);
	if (conn == NULL) {
		return NULL;  // TypeError is thrown
	}
	return Py_BuildValue("i", csp_conn_src(conn));
}

static PyObject * pycsp_listen(PyObject * self, PyObject * args) {
	PyObject * socket_capsule;
	unsigned long conn_queue_len = 10;
	if (!PyArg_ParseTuple(args, "O|k", &socket_capsule, &conn_queue_len)) {
		return NULL;  // TypeError is thrown
	}

	csp_socket_t * sock = get_obj_as_socket(socket_capsule, false);
	if (sock == NULL) {
		return NULL;  // TypeError is thrown
	}

	int res = csp_listen(sock, conn_queue_len);
	if (res != CSP_ERR_NONE) {
		return PyErr_Error("csp_listen()", res);
	}

	Py_RETURN_NONE;
}

static PyObject * pycsp_bind(PyObject * self, PyObject * args) {
	PyObject * socket_capsule;
	uint8_t port;
	if (!PyArg_ParseTuple(args, "Ob", &socket_capsule, &port)) {
		return NULL;  // TypeError is thrown
	}

	csp_socket_t * sock = get_obj_as_socket(socket_capsule, false);
	if (sock == NULL) {
		return NULL;  // TypeError is thrown
	}

	int res = csp_bind(sock, port);
	if (res != CSP_ERR_NONE) {
		return PyErr_Error("csp_bind()", res);
	}

	Py_RETURN_NONE;
}

static void * csp_task_router(void * param) {

	/* Here there be routing */
	while (1) {
		csp_route_work();
	}

	return NULL;
}

static int csp_route_start_task(void) {

	pthread_attr_t attributes;
	pthread_t handle;
	int ret;

	if (pthread_attr_init(&attributes) != 0) {
		return CSP_ERR_NOMEM;
	}
	pthread_attr_setdetachstate(&attributes, PTHREAD_CREATE_DETACHED);  // no need to join with thread to free its resources

	ret = pthread_create(&handle, &attributes, csp_task_router, NULL);
	pthread_attr_destroy(&attributes);

	if (ret != 0) {
		printf("Failed to start router task, error: %d", ret);
		return ret;
	}

	return CSP_ERR_NONE;
}

static PyObject * pycsp_route_start_task(PyObject * self, PyObject * args) {
	int res = csp_route_start_task();
	if (res != CSP_ERR_NONE) {
		return PyErr_Error("csp_route_start_task()", res);
	}

	Py_RETURN_NONE;
}

static PyObject * pycsp_ping(PyObject * self, PyObject * args) {
	uint16_t node;
	uint32_t timeout = 1000;
	unsigned int size = 10;
	uint8_t conn_options = CSP_O_NONE;
	if (!PyArg_ParseTuple(args, "H|IIb", &node, &timeout, &size, &conn_options)) {
		return NULL;  // TypeError is thrown
	}

	int res;
	Py_BEGIN_ALLOW_THREADS;
	res = csp_ping(node, timeout, size, conn_options);
	Py_END_ALLOW_THREADS;

	if (res < 0) {
		return PyErr_Error("csp_ping()", res);
	}

	return Py_BuildValue("i", res);
}

static PyObject * pycsp_reboot(PyObject * self, PyObject * args) {
	uint16_t node;
	if (!PyArg_ParseTuple(args, "H", &node)) {
		return NULL;  // TypeError is thrown
	}

	csp_reboot(node);
	Py_RETURN_NONE;
}

static PyObject * pycsp_shutdown(PyObject * self, PyObject * args) {
	uint16_t node;
	if (!PyArg_ParseTuple(args, "H", &node)) {
		return NULL;  // TypeError is thrown
	}

	csp_shutdown(node);
	Py_RETURN_NONE;
}

static PyObject * pycsp_rdp_set_opt(PyObject * self, PyObject * args) {
	unsigned int window_size;
	unsigned int conn_timeout_ms;
	unsigned int packet_timeout_ms;
	unsigned int delayed_acks;
	unsigned int ack_timeout;
	unsigned int ack_delay_count;
	if (!PyArg_ParseTuple(args, "IIIIII", &window_size, &conn_timeout_ms,
						  &packet_timeout_ms, &delayed_acks,
						  &ack_timeout, &ack_delay_count)) {
		return NULL;  // TypeError is thrown
	}
#if (CSP_USE_RDP)
	csp_rdp_set_opt(window_size, conn_timeout_ms, packet_timeout_ms,
					delayed_acks, ack_timeout, ack_delay_count);
#endif
	Py_RETURN_NONE;
}

static PyObject * pycsp_rdp_get_opt(PyObject * self, PyObject * args) {

	unsigned int window_size = 0;
	unsigned int conn_timeout_ms = 0;
	unsigned int packet_timeout_ms = 0;
	unsigned int delayed_acks = 0;
	unsigned int ack_timeout = 0;
	unsigned int ack_delay_count = 0;
#if (CSP_USE_RDP)
	csp_rdp_get_opt(&window_size,
					&conn_timeout_ms,
					&packet_timeout_ms,
					&delayed_acks,
					&ack_timeout,
					&ack_delay_count);
#endif
	return Py_BuildValue("IIIIII",
						 window_size,
						 conn_timeout_ms,
						 packet_timeout_ms,
						 delayed_acks,
						 ack_timeout,
						 ack_delay_count);
}

static PyObject * pycsp_rtable_set(PyObject * self, PyObject * args) {
	uint16_t node;
	int mask;
	char * interface_name;
	uint16_t via = CSP_NO_VIA_ADDRESS;
	if (!PyArg_ParseTuple(args, "His|H", &node, &mask, &interface_name, &via)) {
		return NULL;  // TypeError is thrown
	}

	int res = csp_rtable_set(node, mask, csp_iflist_get_by_name(interface_name), via);
	if (res != CSP_ERR_NONE) {
		return PyErr_Error("csp_rtable_set()", res);
	}

	Py_RETURN_NONE;
}

static PyObject * pycsp_rtable_clear(PyObject * self, PyObject * args) {
	csp_rtable_clear();
	Py_RETURN_NONE;
}

static PyObject * pycsp_rtable_check(PyObject * self, PyObject * args) {
	char * buffer;
	if (!PyArg_ParseTuple(args, "s", &buffer)) {
		return NULL;  // TypeError is thrown
	}

	int res = csp_rtable_check(buffer);
	if (res <= 0) {
		return PyErr_Error("csp_rtable_check()", res);
	}
	return Py_BuildValue("i", res);
}

static PyObject * pycsp_rtable_load(PyObject * self, PyObject * args) {
	char * buffer;
	if (!PyArg_ParseTuple(args, "s", &buffer)) {
		return NULL;  // TypeError is thrown
	}

	int res = csp_rtable_load(buffer);
	if (res <= 0) {
		return PyErr_Error("csp_rtable_load()", res);
	}
	return Py_BuildValue("i", res);
}

static PyObject * pycsp_buffer_get(PyObject * self, PyObject * args) {
	unsigned long size;
	if (!PyArg_ParseTuple(args, "k", &size)) {
		return NULL;  // TypeError is thrown
	}

	void * packet = csp_buffer_get(size);
	if (packet == NULL) {
		return PyErr_Error("csp_buffer_get() - no free buffers or data overrun", CSP_ERR_NOMEM);
	}

	return PyCapsule_New(packet, PACKET_CAPSULE, pycsp_free_csp_buffer);
}

static PyObject * pycsp_buffer_free(PyObject * self, PyObject * args) {
	PyObject * packet_capsule;
	if (!PyArg_ParseTuple(args, "O", &packet_capsule)) {
		return NULL;  // TypeError is thrown
	}

	csp_packet_t * packet = get_obj_as_packet(packet_capsule, true);
	if (packet) {
		csp_buffer_free(packet);
	}
	PyCapsule_SetPointer(packet_capsule, &CSP_POINTER_HAS_BEEN_FREED);
	Py_RETURN_NONE;
}

static PyObject * pycsp_buffer_remaining(PyObject * self, PyObject * args) {
	return Py_BuildValue("i", csp_buffer_remaining());
}

static PyObject * pycsp_cmp_ident(PyObject * self, PyObject * args) {
	uint16_t node;
	uint32_t timeout = 1000;
	if (!PyArg_ParseTuple(args, "H|I", &node, &timeout)) {
		return NULL;  // TypeError is thrown
	}

	struct csp_cmp_message msg;
	memset(&msg, 0, sizeof(msg));
	int res;
	Py_BEGIN_ALLOW_THREADS;
	res = csp_cmp_ident(node, timeout, &msg);
	Py_END_ALLOW_THREADS;
	if (res != CSP_ERR_NONE) {
		return PyErr_Error("csp_cmp_ident()", res);
	}
	return Py_BuildValue("isssss",
						 res,
						 msg.ident.hostname,
						 msg.ident.model,
						 msg.ident.revision,
						 msg.ident.date,
						 msg.ident.time);
}

static PyObject * pycsp_cmp_route_set(PyObject * self, PyObject * args) {
	uint16_t node;
	uint32_t timeout = 1000;
	uint8_t addr;
	uint8_t via;
	char * ifstr;
	if (!PyArg_ParseTuple(args, "HIbbs", &node, &timeout, &addr, &via, &ifstr)) {
		return NULL;  // TypeError is thrown
	}

	struct csp_cmp_message msg;
	memset(&msg, 0, sizeof(msg));
	msg.route_set_v2.dest_node = htobe16(addr);
	msg.route_set_v2.next_hop_via = htobe16(via);
	strncpy(msg.route_set_v2.interface, ifstr, sizeof(msg.route_set_v2.interface) - 1);

	int res;
	Py_BEGIN_ALLOW_THREADS;
	res = csp_cmp_route_set_v2(node, timeout, &msg);
	Py_END_ALLOW_THREADS;
	if (res != CSP_ERR_NONE) {
		return PyErr_Error("csp_cmp_route_set()", res);
	}

	Py_RETURN_NONE;
}

static PyObject * pycsp_cmp_peek(PyObject * self, PyObject * args) {
	uint16_t node;
	uint32_t timeout;
	uint32_t addr;
	uint8_t len;
	Py_buffer outbuf;
	if (!PyArg_ParseTuple(args, "HIIbw*", &node, &timeout, &addr, &len, &outbuf)) {
		Py_RETURN_NONE;
	}

	if ((len > CSP_CMP_PEEK_MAX_LEN) || (len > outbuf.len)) {
		return PyErr_Error("csp_cmp_peek() - exceeding max size", CSP_ERR_INVAL);
	}

	struct csp_cmp_message msg;
	memset(&msg, 0, sizeof(msg));
	msg.peek.addr = htobe32(addr);
	msg.peek.len = len;

	int res;
	Py_BEGIN_ALLOW_THREADS;
	res = csp_cmp_peek(node, timeout, &msg);
	Py_END_ALLOW_THREADS;
	if (res != CSP_ERR_NONE) {
		return PyErr_Error("csp_cmp_peek()", res);
	}
	memcpy(outbuf.buf, msg.peek.data, len);
	outbuf.len = len;

	Py_RETURN_NONE;
}

static PyObject * pycsp_cmp_poke(PyObject * self, PyObject * args) {
	uint16_t node;
	uint32_t timeout;
	uint8_t len;
	uint32_t addr;
	Py_buffer inbuf;

	if (!PyArg_ParseTuple(args, "HIIbw*", &node, &timeout, &addr, &len, &inbuf)) {
		Py_RETURN_NONE;
	}

	if (len > CSP_CMP_POKE_MAX_LEN) {
		return PyErr_Error("csp_cmp_poke() - exceeding max size", CSP_ERR_INVAL);
	}
	struct csp_cmp_message msg;
	msg.poke.addr = htobe32(addr);
	msg.poke.len = len;
	memcpy(msg.poke.data, inbuf.buf, len);

	int res;
	Py_BEGIN_ALLOW_THREADS;
	res = csp_cmp_poke(node, timeout, &msg);
	Py_END_ALLOW_THREADS;
	if (res != CSP_ERR_NONE) {
		return PyErr_Error("csp_cmp_poke()", res);
	}

	Py_RETURN_NONE;
}

static PyObject * pycsp_cmp_clock_set(PyObject * self, PyObject * args) {
	uint16_t node;
	uint32_t sec;
	uint32_t nsec;
	uint32_t timeout = 1000;
	if (!PyArg_ParseTuple(args, "HII|I", &node, &sec, &nsec, &timeout)) {
		Py_RETURN_NONE;
	}

	if (sec == 0) {
		return PyErr_Error("csp_cmp_clock(set) - seconds are 0", CSP_ERR_INVAL);
	}

	struct csp_cmp_message msg;
	memset(&msg, 0, sizeof(msg));
	msg.clock.tv_sec = htobe32(sec);
	msg.clock.tv_nsec = htobe32(nsec);

	int res;
	Py_BEGIN_ALLOW_THREADS;
	res = csp_cmp_clock(node, timeout, &msg);
	Py_END_ALLOW_THREADS;
	if (res != CSP_ERR_NONE) {
		return PyErr_Error("csp_cmp_clock(set)", res);
	}

	Py_RETURN_NONE;
}

static PyObject * pycsp_cmp_clock_get(PyObject * self, PyObject * args) {
	uint16_t node;
	uint32_t timeout = 1000;
	if (!PyArg_ParseTuple(args, "H|I", &node, &timeout)) {
		Py_RETURN_NONE;
	}

	struct csp_cmp_message msg;
	memset(&msg, 0, sizeof(msg));

	int res;
	Py_BEGIN_ALLOW_THREADS;
	res = csp_cmp_clock(node, timeout, &msg);
	Py_END_ALLOW_THREADS;
	if (res != CSP_ERR_NONE) {
		return PyErr_Error("csp_cmp_clock(get)", res);
	}

	return Py_BuildValue("II",
						 be32toh(msg.clock.tv_sec),
						 be32toh(msg.clock.tv_nsec));
}

#if CSP_HAVE_LIBZMQ
static PyObject * pycsp_zmqhub_init(PyObject * self, PyObject * args) {
	uint16_t addr;
	char * host;
	if (!PyArg_ParseTuple(args, "Hs", &addr, &host)) {
		return NULL;  // TypeError is thrown
	}

	int res = csp_zmqhub_init(addr, host, 0, NULL);
	if (res != CSP_ERR_NONE) {
		return PyErr_Error("csp_zmqhub_init()", res);
	}

	Py_RETURN_NONE;
}
#endif /* CSP_HAVE_LIBZMQ */

static PyObject * pycsp_can_socketcan_init(PyObject * self, PyObject * args) {
	char * ifc;
	int bitrate = 1000000;
	int promisc = 0;
	if (!PyArg_ParseTuple(args, "s|ii", &ifc, &bitrate, &promisc)) {
		return NULL;
	}

	int res = csp_can_socketcan_open_and_add_interface(ifc, CSP_IF_CAN_DEFAULT_NAME, bitrate, promisc, NULL);
	if (res != CSP_ERR_NONE) {
		return PyErr_Error("csp_can_socketcan_open_and_add_interface()", res);
	}

	Py_RETURN_NONE;
}

static PyObject * pycsp_kiss_init(PyObject * self, PyObject * args) {
	char * device;
	uint32_t baudrate = 500000;
	uint32_t mtu = 512;
	const char * if_name = CSP_IF_KISS_DEFAULT_NAME;
	if (!PyArg_ParseTuple(args, "s|IIs", &device, &baudrate, &mtu, &if_name)) {
		return NULL;  // TypeError is thrown
	}

	csp_usart_conf_t conf = {.device = device, .baudrate = baudrate};
	int res = csp_usart_open_and_add_kiss_interface(&conf, if_name, NULL);
	if (res != CSP_ERR_NONE) {
		return PyErr_Error("csp_usart_open_and_add_kiss_interface()", res);
	}

	Py_RETURN_NONE;
}

static PyObject * pycsp_packet_set_data(PyObject * self, PyObject * args) {
	PyObject * packet_capsule;
	Py_buffer data;
	if (!PyArg_ParseTuple(args, "Oy*", &packet_capsule, &data)) {
		return NULL;  // TypeError is thrown
	}

	csp_packet_t * packet = get_obj_as_packet(packet_capsule, false);
	if (packet == NULL) {
		return NULL;  // TypeError is thrown
	}
	if (data.len > (int)sizeof(packet->data)) {
		return PyErr_Error("packet_set_data() - exceeding data size", CSP_ERR_INVAL);
	}

	memcpy(packet->data, data.buf, data.len);
	packet->length = data.len;

	Py_RETURN_NONE;
}

static PyObject * pycsp_packet_get_data(PyObject * self, PyObject * packet_capsule) {
	csp_packet_t * packet = get_obj_as_packet(packet_capsule, false);
	if (packet == NULL) {
		return NULL;  // TypeError is thrown
	}
	return Py_BuildValue("y#", packet->data, (size_t)packet->length);
}

static PyObject * pycsp_packet_get_length(PyObject * self, PyObject * packet_capsule) {
	csp_packet_t * packet = get_obj_as_packet(packet_capsule, false);
	if (packet == NULL) {
		return NULL;  // TypeError is thrown
	}
	return Py_BuildValue("H", packet->length);
}

static PyObject * pycsp_print_connections(PyObject * self, PyObject * args) {
	csp_conn_print_table();
	Py_RETURN_NONE;
}

static PyObject * pycsp_print_routes(PyObject * self, PyObject * args) {
	csp_rtable_print();
	Py_RETURN_NONE;
}

static PyMethodDef methods[] = {

	/* csp/csp.h */
	{"service_handler", pycsp_service_handler, METH_VARARGS, ""},
	{"init", pycsp_init, METH_VARARGS, ""},
	{"get_hostname", pycsp_get_hostname, METH_NOARGS, ""},
	{"get_model", pycsp_get_model, METH_NOARGS, ""},
	{"get_revision", pycsp_get_revision, METH_NOARGS, ""},
	{"socket", pycsp_socket, METH_VARARGS, ""},
	{"accept", pycsp_accept, METH_VARARGS, ""},
	{"read", pycsp_read, METH_VARARGS, ""},
	{"send", pycsp_send, METH_VARARGS, ""},
	//{"sfp_send",            pycsp_sfp_send,            METH_VARARGS, ""},
	//{"sfp_recv",            pycsp_sfp_recv,            METH_VARARGS, ""},
	{"transaction", pycsp_transaction, METH_VARARGS, ""},
	{"sendto_reply", pycsp_sendto_reply, METH_VARARGS, ""},
	{"sendto", pycsp_sendto, METH_VARARGS, ""},
	{"recvfrom", pycsp_recvfrom, METH_VARARGS, ""},
	{"connect", pycsp_connect, METH_VARARGS, ""},
	{"close", pycsp_close, METH_O, ""},
	{"conn_dport", pycsp_conn_dport, METH_O, ""},
	{"conn_sport", pycsp_conn_sport, METH_O, ""},
	{"conn_dst", pycsp_conn_dst, METH_O, ""},
	{"conn_src", pycsp_conn_src, METH_O, ""},
	{"listen", pycsp_listen, METH_VARARGS, ""},
	{"bind", pycsp_bind, METH_VARARGS, ""},
	{"route_start_task", pycsp_route_start_task, METH_VARARGS, ""},
	{"ping", pycsp_ping, METH_VARARGS, ""},
	{"reboot", pycsp_reboot, METH_VARARGS, ""},
	{"shutdown", pycsp_shutdown, METH_VARARGS, ""},
	{"rdp_set_opt", pycsp_rdp_set_opt, METH_VARARGS, ""},
	{"rdp_get_opt", pycsp_rdp_get_opt, METH_NOARGS, ""},

	/* csp/csp_rtable.h */
	{"rtable_set", pycsp_rtable_set, METH_VARARGS, ""},
	{"rtable_clear", pycsp_rtable_clear, METH_NOARGS, ""},
	{"rtable_check", pycsp_rtable_check, METH_VARARGS, ""},
	{"rtable_load", pycsp_rtable_load, METH_VARARGS, ""},

	/* csp/csp_buffer.h */
	{"buffer_free", pycsp_buffer_free, METH_VARARGS, ""},
	{"buffer_get", pycsp_buffer_get, METH_VARARGS, ""},
	{"buffer_remaining", pycsp_buffer_remaining, METH_NOARGS, ""},

	/* csp/csp_cmp.h */
	{"cmp_ident", pycsp_cmp_ident, METH_VARARGS, ""},
	{"cmp_route_set", pycsp_cmp_route_set, METH_VARARGS, ""},
	{"cmp_peek", pycsp_cmp_peek, METH_VARARGS, ""},
	{"cmp_poke", pycsp_cmp_poke, METH_VARARGS, ""},
	{"cmp_clock_set", pycsp_cmp_clock_set, METH_VARARGS, ""},
	{"cmp_clock_get", pycsp_cmp_clock_get, METH_VARARGS, ""},

#if CSP_HAVE_LIBZMQ
	/* csp/interfaces/csp_if_zmqhub.h */
	{"zmqhub_init", pycsp_zmqhub_init, METH_VARARGS, ""},
#endif /* CSP_HAVE_LIBZMQ */
	{"kiss_init", pycsp_kiss_init, METH_VARARGS, ""},

	/* csp/drivers/can_socketcan.h */
	{"can_socketcan_init", pycsp_can_socketcan_init, METH_VARARGS, ""},

	/* helpers */
	{"packet_get_length", pycsp_packet_get_length, METH_O, ""},
	{"packet_get_data", pycsp_packet_get_data, METH_O, ""},
	{"packet_set_data", pycsp_packet_set_data, METH_VARARGS, ""},
	{"print_connections", pycsp_print_connections, METH_NOARGS, ""},
	{"print_routes", pycsp_print_routes, METH_NOARGS, ""},

	/* sentinel */
	{NULL, NULL, 0, NULL}};

static struct PyModuleDef moduledef = {
	PyModuleDef_HEAD_INIT,
	"libcsp_py3",
	NULL,
	-1,
	methods,
	NULL,
	NULL,
	NULL,
	NULL};

PyMODINIT_FUNC PyInit_libcsp_py3(void) {

	PyObject * m = PyModule_Create(&moduledef);

	/* Exceptions */
	Error = PyErr_NewException((char *)"csp.Error", NULL, NULL);
	Py_INCREF(Error);

	/* Add exception object to your module */
	PyModule_AddObject(m, "Error", Error);

	/* RESERVED PORTS */
	PyModule_AddIntConstant(m, "CSP_CMP", CSP_CMP);
	PyModule_AddIntConstant(m, "CSP_PING", CSP_PING);
	PyModule_AddIntConstant(m, "CSP_PS", CSP_PS);
	PyModule_AddIntConstant(m, "CSP_MEMFREE", CSP_MEMFREE);
	PyModule_AddIntConstant(m, "CSP_REBOOT", CSP_REBOOT);
	PyModule_AddIntConstant(m, "CSP_BUF_FREE", CSP_BUF_FREE);
	PyModule_AddIntConstant(m, "CSP_UPTIME", CSP_UPTIME);
	PyModule_AddIntConstant(m, "CSP_ANY", CSP_ANY);

	/* PRIORITIES */
	PyModule_AddIntConstant(m, "CSP_PRIO_CRITICAL", CSP_PRIO_CRITICAL);
	PyModule_AddIntConstant(m, "CSP_PRIO_HIGH", CSP_PRIO_HIGH);
	PyModule_AddIntConstant(m, "CSP_PRIO_NORM", CSP_PRIO_NORM);
	PyModule_AddIntConstant(m, "CSP_PRIO_LOW", CSP_PRIO_LOW);

	/* FLAGS */
	PyModule_AddIntConstant(m, "CSP_FFRAG", CSP_FFRAG);
	PyModule_AddIntConstant(m, "CSP_FHMAC", CSP_FHMAC);
	PyModule_AddIntConstant(m, "CSP_FRDP", CSP_FRDP);
	PyModule_AddIntConstant(m, "CSP_FCRC32", CSP_FCRC32);

	/* SOCKET OPTIONS */
	PyModule_AddIntConstant(m, "CSP_SO_NONE", CSP_SO_NONE);
	PyModule_AddIntConstant(m, "CSP_SO_RDPREQ", CSP_SO_RDPREQ);
	PyModule_AddIntConstant(m, "CSP_SO_RDPPROHIB", CSP_SO_RDPPROHIB);
	PyModule_AddIntConstant(m, "CSP_SO_HMACREQ", CSP_SO_HMACREQ);
	PyModule_AddIntConstant(m, "CSP_SO_HMACPROHIB", CSP_SO_HMACPROHIB);
	PyModule_AddIntConstant(m, "CSP_SO_CRC32REQ", CSP_SO_CRC32REQ);
	PyModule_AddIntConstant(m, "CSP_SO_CRC32PROHIB", CSP_SO_CRC32PROHIB);
	PyModule_AddIntConstant(m, "CSP_SO_CONN_LESS", CSP_SO_CONN_LESS);

	/* CONNECT OPTIONS */
	PyModule_AddIntConstant(m, "CSP_O_NONE", CSP_O_NONE);
	PyModule_AddIntConstant(m, "CSP_O_RDP", CSP_O_RDP);
	PyModule_AddIntConstant(m, "CSP_O_NORDP", CSP_O_NORDP);
	PyModule_AddIntConstant(m, "CSP_O_HMAC", CSP_O_HMAC);
	PyModule_AddIntConstant(m, "CSP_O_NOHMAC", CSP_O_NOHMAC);
	PyModule_AddIntConstant(m, "CSP_O_CRC32", CSP_O_CRC32);
	PyModule_AddIntConstant(m, "CSP_O_NOCRC32", CSP_O_NOCRC32);

	/* csp/csp_error.h */
	PyModule_AddIntConstant(m, "CSP_ERR_NONE", CSP_ERR_NONE);
	PyModule_AddIntConstant(m, "CSP_ERR_NOMEM", CSP_ERR_NOMEM);
	PyModule_AddIntConstant(m, "CSP_ERR_INVAL", CSP_ERR_INVAL);
	PyModule_AddIntConstant(m, "CSP_ERR_TIMEDOUT", CSP_ERR_TIMEDOUT);
	PyModule_AddIntConstant(m, "CSP_ERR_USED", CSP_ERR_USED);
	PyModule_AddIntConstant(m, "CSP_ERR_NOTSUP", CSP_ERR_NOTSUP);
	PyModule_AddIntConstant(m, "CSP_ERR_BUSY", CSP_ERR_BUSY);
	PyModule_AddIntConstant(m, "CSP_ERR_ALREADY", CSP_ERR_ALREADY);
	PyModule_AddIntConstant(m, "CSP_ERR_RESET", CSP_ERR_RESET);
	PyModule_AddIntConstant(m, "CSP_ERR_NOBUFS", CSP_ERR_NOBUFS);
	PyModule_AddIntConstant(m, "CSP_ERR_TX", CSP_ERR_TX);
	PyModule_AddIntConstant(m, "CSP_ERR_DRIVER", CSP_ERR_DRIVER);
	PyModule_AddIntConstant(m, "CSP_ERR_AGAIN", CSP_ERR_AGAIN);
	PyModule_AddIntConstant(m, "CSP_ERR_HMAC", CSP_ERR_HMAC);
	PyModule_AddIntConstant(m, "CSP_ERR_CRC32", CSP_ERR_CRC32);
	PyModule_AddIntConstant(m, "CSP_ERR_SFP", CSP_ERR_SFP);

	/* misc */
	PyModule_AddIntConstant(m, "CSP_NO_VIA_ADDRESS", CSP_NO_VIA_ADDRESS);
	PyModule_AddIntConstant(m, "CSP_MAX_TIMEOUT", CSP_MAX_TIMEOUT);

	return m;
}<|MERGE_RESOLUTION|>--- conflicted
+++ resolved
@@ -103,13 +103,9 @@
 }
 
 static PyObject * pycsp_init(PyObject * self, PyObject * args) {
-<<<<<<< HEAD
 	if (!PyArg_ParseTuple(args, "sss|bIb", &csp_conf.hostname, &csp_conf.model,
 						  &csp_conf.revision, &csp_conf.version, &csp_conf.conn_dfl_so, &csp_conf.dedup)) {
-=======
-
-	if (!PyArg_ParseTuple(args, "bsss", &csp_conf.hostname, &csp_conf.model, &csp_conf.revision)) {
->>>>>>> 307f4077
+
 		return NULL;
 	}
 
