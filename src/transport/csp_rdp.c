--- conflicted
+++ resolved
@@ -498,12 +498,8 @@
 		}
 
 		/* Requeue the TX element */
-<<<<<<< HEAD
 		csp_queue_enqueue(conn->rdp.tx_queue, &packet, 0);
 
-=======
-		csp_queue_enqueue_isr(conn->rdp.tx_queue, &packet, &pdTrue);
->>>>>>> 29006f83
 	}
 
 	if (conn->rdp.state == RDP_OPEN) {
