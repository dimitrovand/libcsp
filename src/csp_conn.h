/*
Cubesat Space Protocol - A small network-layer protocol designed for Cubesats
Copyright (C) 2012 GomSpace ApS (http://www.gomspace.com)
Copyright (C) 2012 AAUSAT3 Project (http://aausat3.space.aau.dk) 

This library is free software; you can redistribute it and/or
modify it under the terms of the GNU Lesser General Public
License as published by the Free Software Foundation; either
version 2.1 of the License, or (at your option) any later version.

This library is distributed in the hope that it will be useful,
but WITHOUT ANY WARRANTY; without even the implied warranty of
MERCHANTABILITY or FITNESS FOR A PARTICULAR PURPOSE.  See the GNU
Lesser General Public License for more details.

You should have received a copy of the GNU Lesser General Public
License along with this library; if not, write to the Free Software
Foundation, Inc., 51 Franklin Street, Fifth Floor, Boston, MA  02110-1301  USA
*/

#ifndef _CSP_CONN_H_
#define _CSP_CONN_H_

#include <csp/csp.h>
#include <csp/arch/csp_queue.h>
#include <csp/arch/csp_semaphore.h>

#ifdef __cplusplus
extern "C" {
#endif

#ifndef CSP_USE_RDP_FAST_CLOSE
#define CSP_USE_RDP_FAST_CLOSE 0
#endif

/** Connection states */
typedef enum {
	CONN_CLOSED = 0,
	CONN_OPEN = 1,
} csp_conn_state_t;

/** Connection types */
typedef enum {
	CONN_CLIENT = 0,
	CONN_SERVER = 1,
} csp_conn_type_t;

/** RDP Connection states */
typedef enum {
	RDP_CLOSED = 0,
	RDP_SYN_SENT,
	RDP_SYN_RCVD,
	RDP_OPEN,
	RDP_CLOSE_WAIT,
} csp_rdp_state_t;

#define CSP_RDP_CLOSED_BY_USERSPACE  0x01
#define CSP_RDP_CLOSED_BY_PROTOCOL   0x02
#define CSP_RDP_CLOSED_BY_TIMEOUT    0x04
#define CSP_RDP_CLOSED_BY_ALL        (CSP_RDP_CLOSED_BY_USERSPACE | CSP_RDP_CLOSED_BY_PROTOCOL | CSP_RDP_CLOSED_BY_TIMEOUT)

/**
 * RDP Connection
 */
typedef struct {
	csp_rdp_state_t state;		/**< Connection state */
	uint8_t closed_by;		/**< Tracks 'who' have closed the RDP connection */
	uint16_t snd_nxt;		/**< The sequence number of the next segment that is to be sent */
	uint16_t snd_una;		/**< The sequence number of the oldest unacknowledged segment */
	uint16_t snd_iss;		/**< The initial send sequence number */
	uint16_t rcv_cur;		/**< The sequence number of the last segment received correctly and in sequence */
	uint16_t rcv_irs;		/**< The initial receive sequence number */
	uint16_t rcv_lsa;		/**< The last sequence number acknowledged by the receiver */
	uint32_t window_size;
	uint32_t conn_timeout;
	uint32_t packet_timeout;
	uint32_t delayed_acks;
	uint32_t ack_timeout;
	uint32_t ack_delay_count;
	uint32_t ack_timestamp;
	csp_bin_sem_handle_t tx_wait;
	csp_queue_handle_t tx_queue;
	csp_queue_handle_t rx_queue;
} csp_rdp_t;

/** @brief Connection struct */
struct csp_conn_s {
	csp_conn_type_t type;		/* Connection type (CONN_CLIENT or CONN_SERVER) */
<<<<<<< HEAD
	csp_conn_state_t state;		/* Connection state (SOCKET_OPEN or SOCKET_CLOSED) */
=======
	csp_conn_state_t state;		/* Connection state (CONN_OPEN or CONN_CLOSED) */
>>>>>>> 87006959
	csp_id_t idin;			/* Identifier received */
	csp_id_t idout;			/* Identifier transmitted */
#if (CSP_USE_QOS)
	csp_queue_handle_t rx_event;	/* Event queue for RX packets */
#endif
	csp_queue_handle_t rx_queue[CSP_RX_QUEUES]; /* Queue for RX packets */
	csp_queue_handle_t socket;	/* Socket to be "woken" when first packet is ready */
	uint32_t timestamp;		/* Time the connection was opened */
	uint32_t opts;			/* Connection or socket options */
#if (CSP_USE_RDP)
	csp_rdp_t rdp;			/* RDP state */
#endif
};

int csp_conn_enqueue_packet(csp_conn_t * conn, csp_packet_t * packet);
int csp_conn_init(void);
csp_conn_t * csp_conn_allocate(csp_conn_type_t type);
csp_conn_t * csp_conn_find(uint32_t id, uint32_t mask);
csp_conn_t * csp_conn_new(csp_id_t idin, csp_id_t idout);
void csp_conn_check_timeouts(void);
int csp_conn_get_rxq(int prio);
int csp_conn_close(csp_conn_t * conn, uint8_t closed_by);

const csp_conn_t * csp_conn_get_array(size_t * size); // for test purposes only!
void csp_conn_free_resources(void);

#ifdef __cplusplus
}
#endif
#endif<|MERGE_RESOLUTION|>--- conflicted
+++ resolved
@@ -86,11 +86,7 @@
 /** @brief Connection struct */
 struct csp_conn_s {
 	csp_conn_type_t type;		/* Connection type (CONN_CLIENT or CONN_SERVER) */
-<<<<<<< HEAD
-	csp_conn_state_t state;		/* Connection state (SOCKET_OPEN or SOCKET_CLOSED) */
-=======
 	csp_conn_state_t state;		/* Connection state (CONN_OPEN or CONN_CLOSED) */
->>>>>>> 87006959
 	csp_id_t idin;			/* Identifier received */
 	csp_id_t idout;			/* Identifier transmitted */
 #if (CSP_USE_QOS)
