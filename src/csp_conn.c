/*
Cubesat Space Protocol - A small network-layer protocol designed for Cubesats
Copyright (C) 2012 GomSpace ApS (http://www.gomspace.com)
Copyright (C) 2012 AAUSAT3 Project (http://aausat3.space.aau.dk)

This library is free software; you can redistribute it and/or
modify it under the terms of the GNU Lesser General Public
License as published by the Free Software Foundation; either
version 2.1 of the License, or (at your option) any later version.

This library is distributed in the hope that it will be useful,
but WITHOUT ANY WARRANTY; without even the implied warranty of
MERCHANTABILITY or FITNESS FOR A PARTICULAR PURPOSE.  See the GNU
Lesser General Public License for more details.

You should have received a copy of the GNU Lesser General Public
License along with this library; if not, write to the Free Software
Foundation, Inc., 51 Franklin Street, Fifth Floor, Boston, MA  02110-1301  USA
*/

#include <stdlib.h>
#include <stdio.h>
#include <stdint.h>
#include <string.h>

/* CSP includes */
#include <csp/csp.h>
#include <csp/csp_error.h>

#include <csp/arch/csp_thread.h>
#include <csp/arch/csp_queue.h>
#include <csp/arch/csp_semaphore.h>
#include <csp/arch/csp_malloc.h>
#include <csp/arch/csp_time.h>

#include "csp_init.h"
#include "transport/csp_transport.h"

#include "csp_conn.h"

/* Static connection pool */
static csp_conn_t * arr_conn;

/* Connection pool lock */
static csp_bin_sem_handle_t conn_lock;

/* Source port */
static uint8_t sport;

/* Source port lock */
static csp_bin_sem_handle_t sport_lock;

void csp_conn_check_timeouts(void) {
#ifdef CSP_USE_RDP
	int i;
	for (i = 0; i < csp_conf.conn_max; i++)
		if (arr_conn[i].state == CONN_OPEN)
			if (arr_conn[i].idin.flags & CSP_FRDP)
				csp_rdp_check_timeouts(&arr_conn[i]);
#endif
}

int csp_conn_get_rxq(int prio) {

#ifdef CSP_USE_QOS
	return prio;
#else
	return 0;
#endif

}

int csp_conn_lock(csp_conn_t * conn, uint32_t timeout) {

	if (csp_mutex_lock(&conn->lock, timeout) != CSP_MUTEX_OK)
		return CSP_ERR_TIMEDOUT;

	return CSP_ERR_NONE;

}

int csp_conn_unlock(csp_conn_t * conn) {

	csp_mutex_unlock(&conn->lock);

	return CSP_ERR_NONE;

}

int csp_conn_enqueue_packet(csp_conn_t * conn, csp_packet_t * packet) {

	if (!conn)
		return CSP_ERR_INVAL;

	int rxq;
	if (packet != NULL) {
		rxq = csp_conn_get_rxq(packet->id.pri);
	} else {
		rxq = CSP_RX_QUEUES - 1;
	}

	if (csp_queue_enqueue(conn->rx_queue[rxq], &packet, 0) != CSP_QUEUE_OK) {
		csp_log_error("RX queue %p full with %u items", conn->rx_queue[rxq], csp_queue_size(conn->rx_queue[rxq]));
		return CSP_ERR_NOMEM;
	}

#ifdef CSP_USE_QOS
	int event = 0;
	if (csp_queue_enqueue(conn->rx_event, &event, 0) != CSP_QUEUE_OK) {
		csp_log_error("QOS event queue full");
		return CSP_ERR_NOMEM;
	}
#endif

	return CSP_ERR_NONE;
}

int csp_conn_init(void) {

	arr_conn = calloc(sizeof(csp_conn_t), csp_conf.conn_max);

	/* Initialize source port */
<<<<<<< HEAD
	unsigned int seed = csp_get_ms();
	sport = (rand_r(&seed) % (CSP_ID_PORT_MAX - csp_conf.port_max_bind)) + (csp_conf.port_max_bind + 1);
=======
	srand(csp_get_ms());
	sport = (rand() % (CSP_ID_PORT_MAX - csp_conf.port_max_bind)) + (csp_conf.port_max_bind + 1);
>>>>>>> 6e517333

	if (csp_bin_sem_create(&sport_lock) != CSP_SEMAPHORE_OK) {
		csp_log_error("No more memory for sport semaphore");
		return CSP_ERR_NOMEM;
	}

	int i, prio;
	for (i = 0; i < csp_conf.conn_max; i++) {
		for (prio = 0; prio < CSP_RX_QUEUES; prio++)
			arr_conn[i].rx_queue[prio] = csp_queue_create(csp_conf.conn_queue_length, sizeof(csp_packet_t *));

#ifdef CSP_USE_QOS
		arr_conn[i].rx_event = csp_queue_create(csp_conf.conn_queue_length, sizeof(int));
#endif
		arr_conn[i].state = CONN_CLOSED;

		if (csp_mutex_create(&arr_conn[i].lock) != CSP_MUTEX_OK) {
			csp_log_error("Failed to create connection lock");
			return CSP_ERR_NOMEM;
		}

#ifdef CSP_USE_RDP
		if (csp_rdp_allocate(&arr_conn[i]) != CSP_ERR_NONE) {
			csp_log_error("Failed to create queues for RDP in csp_conn_init");
			return CSP_ERR_NOMEM;
		}
#endif
	}

	if (csp_bin_sem_create(&conn_lock) != CSP_SEMAPHORE_OK) {
		csp_log_error("No more memory for conn semaphore");
		return CSP_ERR_NOMEM;
	}

	return CSP_ERR_NONE;

}

csp_conn_t * csp_conn_find(uint32_t id, uint32_t mask) {

	/* Search for matching connection */
	int i;
	csp_conn_t * conn;

	for (i = 0; i < csp_conf.conn_max; i++) {
		conn = &arr_conn[i];
		if ((conn->state != CONN_CLOSED) && (conn->type == CONN_CLIENT) && (conn->idin.ext & mask) == (id & mask))
			return conn;
	}
	
	return NULL;

}

static int csp_conn_flush_rx_queue(csp_conn_t * conn) {

	csp_packet_t * packet;

	int prio;

	/* Flush packet queues */
	for (prio = 0; prio < CSP_RX_QUEUES; prio++) {
		while (csp_queue_dequeue(conn->rx_queue[prio], &packet, 0) == CSP_QUEUE_OK)
			if (packet != NULL)
				csp_buffer_free(packet);
	}

	/* Flush event queue */
#ifdef CSP_USE_QOS
	int event;
	while (csp_queue_dequeue(conn->rx_event, &event, 0) == CSP_QUEUE_OK);
#endif

	return CSP_ERR_NONE;

}

csp_conn_t * csp_conn_allocate(csp_conn_type_t type) {

	int i, j;
	static uint8_t csp_conn_last_given = 0;
	csp_conn_t * conn = NULL;

	if (csp_bin_sem_wait(&conn_lock, 100) != CSP_SEMAPHORE_OK) {
		csp_log_error("Failed to lock conn array");
		return NULL;
	}

	/* Search for free connection */
	i = csp_conn_last_given;
	i = (i + 1) % csp_conf.conn_max;

	for (j = 0; j < csp_conf.conn_max; j++) {
		conn = &arr_conn[i];
		if (conn->state == CONN_CLOSED)
			break;
		i = (i + 1) % csp_conf.conn_max;
	}

	if (conn->state == CONN_OPEN) {
		csp_log_error("No more free connections");
		csp_bin_sem_post(&conn_lock);
		return NULL;
	}

	conn->state = CONN_OPEN;
	conn->socket = NULL;
	conn->type = type;
	csp_conn_last_given = i;
	csp_bin_sem_post(&conn_lock);

	return conn;

}

csp_conn_t * csp_conn_new(csp_id_t idin, csp_id_t idout) {

	/* Allocate connection structure */
	csp_conn_t * conn = csp_conn_allocate(CONN_CLIENT);

	if (conn) {
		/* No lock is needed here, because nobody else *
		 * has a reference to this connection yet.     */
		conn->idin.ext = idin.ext;
		conn->idout.ext = idout.ext;
		conn->timestamp = csp_get_ms();

		/* Ensure connection queue is empty */
		csp_conn_flush_rx_queue(conn);
	}

	return conn;

}

int csp_close(csp_conn_t * conn) {

	if (conn == NULL) {
		csp_log_error("NULL Pointer given to csp_close");
		return CSP_ERR_INVAL;
	}

	if (conn->state == CONN_CLOSED) {
		csp_log_protocol("Conn already closed");
		return CSP_ERR_NONE;
	}

#ifdef CSP_USE_RDP
	/* Ensure RDP knows this connection is closing */
	if ((conn->idin.flags & CSP_FRDP) || (conn->idout.flags & CSP_FRDP))
		if (csp_rdp_close(conn) == CSP_ERR_AGAIN)
			return CSP_ERR_NONE;
#endif

	/* Lock connection array while closing connection */
	if (csp_bin_sem_wait(&conn_lock, 100) != CSP_SEMAPHORE_OK) {
		csp_log_error("Failed to lock conn array");
		return CSP_ERR_TIMEDOUT;
	}

	/* Set to closed */
	conn->state = CONN_CLOSED;

	/* Ensure connection queue is empty */
	csp_conn_flush_rx_queue(conn);

        if (conn->socket && (conn->type == CONN_SERVER) && (conn->opts & CSP_SO_CONN_LESS)) {
		csp_queue_remove(conn->socket);
		conn->socket = NULL;
        }

	/* Reset RDP state */
#ifdef CSP_USE_RDP
	if (conn->idin.flags & CSP_FRDP)
		csp_rdp_flush_all(conn);
#endif

	/* Unlock connection array */
	csp_bin_sem_post(&conn_lock);

	return CSP_ERR_NONE;
}

csp_conn_t * csp_connect(uint8_t prio, uint8_t dest, uint8_t dport, uint32_t timeout, uint32_t opts) {

	/* Force options on all connections */
	opts |= csp_conf.conn_dfl_so;

	/* Generate identifier */
	csp_id_t incoming_id, outgoing_id;
	incoming_id.pri = prio;
	incoming_id.dst = csp_conf.address;
	incoming_id.src = dest;
	incoming_id.sport = dport;
	incoming_id.flags = 0;
	outgoing_id.pri = prio;
	outgoing_id.dst = dest;
	outgoing_id.src = csp_conf.address;
	outgoing_id.dport = dport;
	outgoing_id.flags = 0;

	/* Set connection options */
	if (opts & CSP_O_RDP) {
#ifdef CSP_USE_RDP
		incoming_id.flags |= CSP_FRDP;
		outgoing_id.flags |= CSP_FRDP;
#else
		csp_log_error("No RDP support");
		return NULL;
#endif
	}

	if (opts & CSP_O_HMAC) {
#ifdef CSP_USE_HMAC
		outgoing_id.flags |= CSP_FHMAC;
		incoming_id.flags |= CSP_FHMAC;
#else
		csp_log_error("No HMAC support");
		return NULL;
#endif
	}

	if (opts & CSP_O_XTEA) {
#ifdef CSP_USE_XTEA
		outgoing_id.flags |= CSP_FXTEA;
		incoming_id.flags |= CSP_FXTEA;
#else
		csp_log_error("No XTEA support");
		return NULL;
#endif
	}

	if (opts & CSP_O_CRC32) {
#ifdef CSP_USE_CRC32
		outgoing_id.flags |= CSP_FCRC32;
		incoming_id.flags |= CSP_FCRC32;
#else
		csp_log_error("No CRC32 support");
		return NULL;
#endif
	}
	
	/* Find an unused ephemeral port */
	csp_conn_t * conn;

	/* Wait for sport lock */
	if (csp_bin_sem_wait(&sport_lock, 1000) != CSP_SEMAPHORE_OK)
		return NULL;

	uint8_t start = sport;
	while (++sport != start) {
		if (sport > CSP_ID_PORT_MAX)
			sport = csp_conf.port_max_bind + 1;

		outgoing_id.sport = sport;
		incoming_id.dport = sport;
		
		/* Match on destination port of _incoming_ identifier */
		conn = csp_conn_find(incoming_id.ext, CSP_ID_DPORT_MASK);

		/* Break if we found an unused ephemeral port */
		if (conn == NULL)
			break;
	}

	/* Post sport lock */
	csp_bin_sem_post(&sport_lock);

	/* If no available ephemeral port was found */
	if (sport == start)
		return NULL;

	/* Get storage for new connection */
	conn = csp_conn_new(incoming_id, outgoing_id);
	if (conn == NULL)
		return NULL;

	/* Set connection options */
	conn->opts = opts;

#ifdef CSP_USE_RDP
	/* Call Transport Layer connect */
	if (outgoing_id.flags & CSP_FRDP) {
		/* If the transport layer has failed to connect
		 * deallocate connection structure again and return NULL */
		if (csp_rdp_connect(conn, timeout) != CSP_ERR_NONE) {
			csp_close(conn);
			return NULL;
		}
	}
#endif

	/* We have a successful connection */
	return conn;

}

inline int csp_conn_dport(csp_conn_t * conn) {

	return conn->idin.dport;

}

inline int csp_conn_sport(csp_conn_t * conn) {

	return conn->idin.sport;

}

inline int csp_conn_dst(csp_conn_t * conn) {

	return conn->idin.dst;

}

inline int csp_conn_src(csp_conn_t * conn) {

	return conn->idin.src;

}

inline int csp_conn_flags(csp_conn_t * conn) {

	return conn->idin.flags;

}

#ifdef CSP_DEBUG
void csp_conn_print_table(void) {

	int i;
	csp_conn_t * conn;

	for (i = 0; i < csp_conf.conn_max; i++) {
		conn = &arr_conn[i];
		printf("[%02u %p] S:%u, %u -> %u, %u -> %u, sock: %p\r\n",
				i, conn, conn->state, conn->idin.src, conn->idin.dst,
				conn->idin.dport, conn->idin.sport, conn->socket);
#ifdef CSP_USE_RDP
		if (conn->idin.flags & CSP_FRDP)
			csp_rdp_conn_print(conn);
#endif
	}
}

int csp_conn_print_table_str(char * str_buf, int str_size) {

	int i, start = 0;
	csp_conn_t * conn;
	char buf[100];

	/* Display up to 10 connections */
	if (csp_conf.conn_max - 10 > 0)
		start = csp_conf.conn_max - 10;

	for (i = start; i < csp_conf.conn_max; i++) {
		conn = &arr_conn[i];
		snprintf(buf, sizeof(buf), "[%02u %p] S:%u, %u -> %u, %u -> %u, sock: %p\n",
				i, conn, conn->state, conn->idin.src, conn->idin.dst,
				conn->idin.dport, conn->idin.sport, conn->socket);

		strncat(str_buf, buf, str_size);
		if ((str_size -= strlen(buf)) <= 0)
			break;
	}

	return CSP_ERR_NONE;
}
#endif

const csp_conn_t * csp_conn_get_array(size_t * size)
{
	*size = CSP_CONN_MAX;    
	return arr_conn;
}<|MERGE_RESOLUTION|>--- conflicted
+++ resolved
@@ -120,13 +120,8 @@
 	arr_conn = calloc(sizeof(csp_conn_t), csp_conf.conn_max);
 
 	/* Initialize source port */
-<<<<<<< HEAD
 	unsigned int seed = csp_get_ms();
 	sport = (rand_r(&seed) % (CSP_ID_PORT_MAX - csp_conf.port_max_bind)) + (csp_conf.port_max_bind + 1);
-=======
-	srand(csp_get_ms());
-	sport = (rand() % (CSP_ID_PORT_MAX - csp_conf.port_max_bind)) + (csp_conf.port_max_bind + 1);
->>>>>>> 6e517333
 
 	if (csp_bin_sem_create(&sport_lock) != CSP_SEMAPHORE_OK) {
 		csp_log_error("No more memory for sport semaphore");
