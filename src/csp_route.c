--- conflicted
+++ resolved
@@ -185,15 +185,11 @@
 	csp_promisc_add(packet);
 #endif
 
-<<<<<<< HEAD
 	/* Count the message */
 	input.interface->rx++;
 	input.interface->rxbytes += packet->length;
 
-#ifdef CSP_USE_DEDUP
-=======
 #if (CSP_USE_DEDUP)
->>>>>>> 87006959
 	/* Check for duplicates */
 	if (csp_dedup_is_duplicate(packet)) {
 		/* Discard packet */
@@ -204,13 +200,6 @@
 	}
 #endif
 
-<<<<<<< HEAD
-=======
-	/* Now we count the message (since its deduplicated) */
-	input.iface->rx++;
-	input.iface->rxbytes += packet->length;
-
->>>>>>> 87006959
 	/* If the message is not to me, route the message to the correct interface */
 	if ((packet->id.dst != csp_conf.address) && (packet->id.dst != CSP_BROADCAST_ADDR)) {
 
@@ -248,28 +237,10 @@
 			csp_buffer_free(packet);
 			return CSP_ERR_NONE;
 		}
-<<<<<<< HEAD
-
-		/* If the socket uses callback */
-		if (socket->opts & CSP_SO_CONN_LESS) {
-
-			((void (*)(csp_packet_t *packet))socket->socket)(packet);
-
-		/* Otherwise, it uses a queue */
-		} else {
-
-			if (csp_queue_enqueue(socket->socket, &packet, 0) != CSP_QUEUE_OK) {
-				csp_log_error("Conn-less socket queue full");
-				csp_buffer_free(packet);
-				return 0;
-			}
-
-=======
 		if (csp_queue_enqueue(socket->socket, &packet, 0) != CSP_QUEUE_OK) {
 			csp_log_error("Conn-less socket queue full");
 			csp_buffer_free(packet);
-			return CSP_ERR_NONE;
->>>>>>> 87006959
+			return 0;
 		}
 		return CSP_ERR_NONE;
 	}
