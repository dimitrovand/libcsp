/*
Cubesat Space Protocol - A small network-layer protocol designed for Cubesats
Copyright (C) 2012 GomSpace ApS (http://www.gomspace.com)
Copyright (C) 2012 AAUSAT3 Project (http://aausat3.space.aau.dk) 

This library is free software; you can redistribute it and/or
modify it under the terms of the GNU Lesser General Public
License as published by the Free Software Foundation; either
version 2.1 of the License, or (at your option) any later version.

This library is distributed in the hope that it will be useful,
but WITHOUT ANY WARRANTY; without even the implied warranty of
MERCHANTABILITY or FITNESS FOR A PARTICULAR PURPOSE.  See the GNU
Lesser General Public License for more details.

You should have received a copy of the GNU Lesser General Public
License along with this library; if not, write to the Free Software
Foundation, Inc., 51 Franklin Street, Fifth Floor, Boston, MA  02110-1301  USA
*/

#include <csp/csp_buffer.h>

#include <csp/csp_debug.h>
#include <csp/arch/csp_queue.h>
#include <csp/arch/csp_malloc.h>
#include "csp_init.h"

#ifndef CSP_BUFFER_ALIGN
#define CSP_BUFFER_ALIGN	(sizeof(int *))
#endif

/** Internal buffer header */
typedef struct csp_skbf_s {
	unsigned int refcount;
	void * skbf_addr;
	char skbf_data[]; // -> csp_packet_t
} csp_skbf_t;

// Queue of free CSP buffers
static csp_queue_handle_t csp_buffers;
// Chunk of memory allocated for CSP buffers
static char * csp_buffer_pool;

// Ensure the csp_packet is correctly aligned (as it is not packed)
CSP_STATIC_ASSERT(CSP_HEADER_LENGTH == sizeof(csp_id_t), csp_header_length);
CSP_STATIC_ASSERT(sizeof(csp_packet_t) == 16, csp_packet);
CSP_STATIC_ASSERT(offsetof(csp_packet_t, length) == 10, length_field_misaligned);
CSP_STATIC_ASSERT(offsetof(csp_packet_t, id) == 12, csp_id_field_misaligned);
CSP_STATIC_ASSERT(offsetof(csp_packet_t, data) == 16, data_field_misaligned);

int csp_buffer_init(void) {

	// calculate total size and ensure correct alignment (int *) for buffers
	const unsigned int skbfsize = CSP_BUFFER_ALIGN * ((sizeof(csp_skbf_t) + csp_buffer_size() + (CSP_BUFFER_ALIGN - 1)) / CSP_BUFFER_ALIGN);

	csp_buffer_pool = csp_malloc(csp_conf.buffers * skbfsize);
	if (csp_buffer_pool == NULL)
		goto fail_malloc;

	csp_buffers = csp_queue_create(csp_conf.buffers, sizeof(void *));
	if (!csp_buffers)
		goto fail_queue;

	for (unsigned int i = 0; i < csp_conf.buffers; i++) {
		csp_skbf_t * buf = (void *) &csp_buffer_pool[i * skbfsize];
		buf->skbf_addr = buf;
		csp_queue_enqueue(csp_buffers, &buf, 0);
	}

	return CSP_ERR_NONE;

fail_queue:
	csp_buffer_free_resources();
fail_malloc:
	return CSP_ERR_NOMEM;

}

void csp_buffer_free_resources(void) {

	if (csp_buffers) {
		csp_queue_remove(csp_buffers);
		csp_buffers = NULL;
	}
	csp_free(csp_buffer_pool);
	csp_buffer_pool = NULL;

}

void *csp_buffer_get_isr(size_t _data_size) {

	if (_data_size > csp_conf.buffer_data_size)
		return NULL;

	csp_skbf_t * buffer = NULL;
	CSP_BASE_TYPE task_woken = 0;
	csp_queue_dequeue_isr(csp_buffers, &buffer, &task_woken);
	if (buffer == NULL)
		return NULL;

	if (buffer != buffer->skbf_addr)
		return NULL;

	buffer->refcount = 1;
	return buffer->skbf_data;

}

void *csp_buffer_get(size_t _data_size) {

	if (_data_size > csp_conf.buffer_data_size) {
		csp_log_error("GET: Attempt to allocate too large data size %u > max %u", (unsigned int) _data_size, (unsigned int) csp_conf.buffer_data_size);
		return NULL;
	}

	csp_skbf_t * buffer = NULL;
	csp_queue_dequeue(csp_buffers, &buffer, 0);
	if (buffer == NULL) {
		csp_log_error("GET: Out of buffers");
		return NULL;
	}

	if (buffer != buffer->skbf_addr) {
		csp_log_error("GET: Corrupt CSP buffer %p != %p", buffer, buffer->skbf_addr);
		return NULL;
	}

	csp_log_buffer("GET: %p", buffer);

	buffer->refcount = 1;
	return buffer->skbf_data;
}

void csp_buffer_free_isr(void *packet) {

	if (packet == NULL) {
		// freeing a NULL pointer is OK, e.g. standard free()
		return;
	}

	csp_skbf_t * buf = (void*)(((uint8_t*)packet) - sizeof(csp_skbf_t));

	if (((uintptr_t) buf % CSP_BUFFER_ALIGN) > 0) {
		return;
	}

	if (buf->skbf_addr != buf) {
		return;
	}

	if (buf->refcount == 0) {
		return;
	}

	if (--(buf->refcount) > 0) {
		return;
	}

	CSP_BASE_TYPE task_woken = 0;
	csp_queue_enqueue_isr(csp_buffers, &buf, &task_woken);

}

void csp_buffer_free(void *packet) {

	if (packet == NULL) {
		/* freeing a NULL pointer is OK, e.g. standard free() */
		return;
	}

	csp_skbf_t * buf = (void*)(((uint8_t*)packet) - sizeof(csp_skbf_t));

	if (((uintptr_t) buf % CSP_BUFFER_ALIGN) > 0) {
		csp_log_error("FREE: Unaligned CSP buffer pointer %p", packet);
		return;
	}

	if (buf->skbf_addr != buf) {
		csp_log_error("FREE: Invalid CSP buffer pointer %p", packet);
		return;
	}

	if (buf->refcount == 0) {
		csp_log_error("FREE: Buffer already free %p", buf);
		return;
	}

	if (--(buf->refcount) > 0) {
		csp_log_error("FREE: Buffer %p in use by %u users", buf, buf->refcount);
		return;
	}

	csp_log_buffer("FREE: %p", buf);
	csp_queue_enqueue(csp_buffers, &buf, 0);

}

void *csp_buffer_clone(void *buffer) {

	csp_packet_t *packet = (csp_packet_t *) buffer;
	if (!packet) {
		return NULL;
	}

	csp_packet_t *clone = csp_buffer_get(packet->length);
	if (clone) {
		memcpy(clone, packet, csp_buffer_size());
	}

	return clone;

}

int csp_buffer_remaining(void) {
	return csp_queue_size(csp_buffers);
}

<<<<<<< HEAD
int csp_buffer_size(void) {
	return size;
}

int csp_buffer_datasize(void) {
	return size - CSP_BUFFER_PACKET_OVERHEAD;
=======
size_t csp_buffer_size(void) {
	return (csp_conf.buffer_data_size + CSP_BUFFER_PACKET_OVERHEAD);
}

size_t csp_buffer_data_size(void) {
	return csp_conf.buffer_data_size;
>>>>>>> 87006959
}<|MERGE_RESOLUTION|>--- conflicted
+++ resolved
@@ -215,19 +215,14 @@
 	return csp_queue_size(csp_buffers);
 }
 
-<<<<<<< HEAD
-int csp_buffer_size(void) {
-	return size;
+size_t csp_buffer_size(void) {
+	return (csp_conf.buffer_data_size + CSP_BUFFER_PACKET_OVERHEAD);
+}
+
+size_t csp_buffer_data_size(void) {
+	return csp_conf.buffer_data_size;
 }
 
 int csp_buffer_datasize(void) {
 	return size - CSP_BUFFER_PACKET_OVERHEAD;
-=======
-size_t csp_buffer_size(void) {
-	return (csp_conf.buffer_data_size + CSP_BUFFER_PACKET_OVERHEAD);
-}
-
-size_t csp_buffer_data_size(void) {
-	return csp_conf.buffer_data_size;
->>>>>>> 87006959
 }