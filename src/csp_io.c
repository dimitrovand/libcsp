/*
Cubesat Space Protocol - A small network-layer protocol designed for Cubesats
Copyright (C) 2012 GomSpace ApS (http://www.gomspace.com)
Copyright (C) 2012 AAUSAT3 Project (http://aausat3.space.aau.dk) 

This library is free software; you can redistribute it and/or
modify it under the terms of the GNU Lesser General Public
License as published by the Free Software Foundation; either
version 2.1 of the License, or (at your option) any later version.

This library is distributed in the hope that it will be useful,
but WITHOUT ANY WARRANTY; without even the implied warranty of
MERCHANTABILITY or FITNESS FOR A PARTICULAR PURPOSE.  See the GNU
Lesser General Public License for more details.

You should have received a copy of the GNU Lesser General Public
License along with this library; if not, write to the Free Software
Foundation, Inc., 51 Franklin Street, Fifth Floor, Boston, MA  02110-1301  USA
*/

#include <stdio.h>
#include <stdlib.h>
#include <string.h>
#include <stdint.h>

/* CSP includes */
#include <csp/csp.h>
#include <csp/csp_error.h>
#include <csp/csp_endian.h>
#include <csp/csp_crc32.h>
#include <csp/csp_rtable.h>
#include <csp/interfaces/csp_if_lo.h>

#include <csp/arch/csp_thread.h>
#include <csp/arch/csp_queue.h>
#include <csp/arch/csp_semaphore.h>
#include <csp/arch/csp_time.h>
#include <csp/arch/csp_malloc.h>

#include <csp/crypto/csp_hmac.h>
#include <csp/crypto/csp_xtea.h>

#include "csp_init.h"
#include "csp_port.h"
#include "csp_conn.h"
#include "csp_route.h"
#include "csp_promisc.h"
#include "csp_qfifo.h"
#include "transport/csp_transport.h"

#include "csp_io.h"

#ifdef CSP_USE_PROMISC
extern csp_queue_handle_t csp_promisc_queue;
#endif

csp_socket_t * csp_socket(uint32_t opts) {
	
	/* Validate socket options */
#ifndef CSP_USE_RDP
	if (opts & CSP_SO_RDPREQ) {
		csp_log_error("Attempt to create socket that requires RDP, but CSP was compiled without RDP support");
		return NULL;
	}
#endif

#ifndef CSP_USE_XTEA
	if (opts & CSP_SO_XTEAREQ) {
		csp_log_error("Attempt to create socket that requires XTEA, but CSP was compiled without XTEA support");
		return NULL;
	}
#endif

#ifndef CSP_USE_HMAC
	if (opts & CSP_SO_HMACREQ) {
		csp_log_error("Attempt to create socket that requires HMAC, but CSP was compiled without HMAC support");
		return NULL;
	} 
#endif

#ifndef CSP_USE_CRC32
	if (opts & CSP_SO_CRC32REQ) {
		csp_log_error("Attempt to create socket that requires CRC32, but CSP was compiled without CRC32 support");
		return NULL;
	} 
#endif
	
	/* Drop packet if reserved flags are set */
	if (opts & ~(CSP_SO_RDPREQ | CSP_SO_XTEAREQ | CSP_SO_HMACREQ | CSP_SO_CRC32REQ | CSP_SO_CONN_LESS)) {
		csp_log_error("Invalid socket option");
		return NULL;
	}

	/* Use CSP buffers instead? */
	csp_socket_t * sock = csp_conn_allocate(CONN_SERVER);
	if (sock == NULL)
		return NULL;

	/* If connectionless, init the queue to a pre-defined size
	 * if not, the user must init the queue using csp_listen */
	if (opts & CSP_SO_CONN_LESS) {
<<<<<<< HEAD
		sock->socket = csp_queue_create(csp_conf.conn_queue_length, sizeof(csp_packet_t *));
		if (sock->socket == NULL)
=======
		sock->socket = csp_queue_create(CSP_CONN_QUEUE_LENGTH, sizeof(csp_packet_t *));
		if (sock->socket == NULL) {
			csp_close(sock);
>>>>>>> ca5cc314
			return NULL;
                }
	} else {
		sock->socket = NULL;
	}
	sock->opts = opts;

	return sock;

}

csp_conn_t * csp_accept(csp_socket_t * sock, uint32_t timeout) {

	if (sock == NULL)
		return NULL;

	if (sock->socket == NULL)
		return NULL;

	csp_conn_t * conn;
	if (csp_queue_dequeue(sock->socket, &conn, timeout) == CSP_QUEUE_OK)
		return conn;

	return NULL;

}

csp_packet_t * csp_read(csp_conn_t * conn, uint32_t timeout) {

	csp_packet_t * packet = NULL;

	if (conn == NULL || conn->state != CONN_OPEN)
		return NULL;

#ifdef CSP_USE_QOS
	int prio, event;
	if (csp_queue_dequeue(conn->rx_event, &event, timeout) != CSP_QUEUE_OK)
		return NULL;

	for (prio = 0; prio < CSP_RX_QUEUES; prio++)
		if (csp_queue_dequeue(conn->rx_queue[prio], &packet, 0) == CSP_QUEUE_OK)
			break;
#else
	if (csp_queue_dequeue(conn->rx_queue[0], &packet, timeout) != CSP_QUEUE_OK)
		return NULL;
#endif

#ifdef CSP_USE_RDP
	/* Packet read could trigger ACK transmission */
	if (conn->idin.flags & CSP_FRDP && conn->rdp.delayed_acks)
	    csp_rdp_check_ack(conn);

#endif

	return packet;

}

int csp_send_direct(csp_id_t idout, csp_packet_t * packet, csp_iface_t * ifout, uint32_t timeout) {

	if (packet == NULL) {
		csp_log_error("csp_send_direct called with NULL packet");
		goto err;
	}

	if ((ifout == NULL) || (ifout->nexthop == NULL)) {
		csp_log_error("No route to host: %#08x", idout.ext);
		goto err;
	}

	csp_log_packet("OUT: S %u, D %u, Dp %u, Sp %u, Pr %u, Fl 0x%02X, Sz %u VIA: %s",
		idout.src, idout.dst, idout.dport, idout.sport, idout.pri, idout.flags, packet->length, ifout->name);

	/* Copy identifier to packet (before crc, xtea and hmac) */
	packet->id.ext = idout.ext;

#ifdef CSP_USE_PROMISC
	/* Loopback traffic is added to promisc queue by the router */
	if (idout.dst != csp_get_address() && idout.src == csp_get_address()) {
		packet->id.ext = idout.ext;
		csp_promisc_add(packet);
	}
#endif

	/* Only encrypt packets from the current node */
	if (idout.src == csp_conf.address) {
		/* Append HMAC */
		if (idout.flags & CSP_FHMAC) {
#ifdef CSP_USE_HMAC
			/* Calculate and add HMAC (does not include header for backwards compatability with csp1.x) */
			if (csp_hmac_append(packet, false) != 0) {
				/* HMAC append failed */
				csp_log_warn("HMAC append failed!");
				goto tx_err;
			}
#else
			csp_log_warn("Attempt to send packet with HMAC, but CSP was compiled without HMAC support. Discarding packet");
			goto tx_err;
#endif
		}

		/* Append CRC32 */
		if (idout.flags & CSP_FCRC32) {
#ifdef CSP_USE_CRC32
			/* Calculate and add CRC32 (does not include header for backwards compatability with csp1.x) */
			if (csp_crc32_append(packet, false) != 0) {
				/* CRC32 append failed */
				csp_log_warn("CRC32 append failed!");
				goto tx_err;
			}
#else
			csp_log_warn("Attempt to send packet with CRC32, but CSP was compiled without CRC32 support. Sending without CRC32r");
			idout.flags &= ~(CSP_FCRC32);
#endif
		}

		if (idout.flags & CSP_FXTEA) {
#ifdef CSP_USE_XTEA
			/* Create nonce */
			uint32_t nonce, nonce_n;
			nonce = (uint32_t)rand();
			nonce_n = csp_hton32(nonce);
			memcpy(&packet->data[packet->length], &nonce_n, sizeof(nonce_n));

			/* Create initialization vector */
			uint32_t iv[2] = {nonce, 1};

			/* Encrypt data */
			if (csp_xtea_encrypt(packet->data, packet->length, iv) != 0) {
				/* Encryption failed */
				csp_log_warn("Encryption failed! Discarding packet");
				goto tx_err;
			}

			packet->length += sizeof(nonce_n);
#else
			csp_log_warn("Attempt to send XTEA encrypted packet, but CSP was compiled without XTEA support. Discarding packet");
			goto tx_err;
#endif
		}
	}

	/* Store length before passing to interface */
	uint16_t bytes = packet->length;
	uint16_t mtu = ifout->mtu;

	if (mtu > 0 && bytes > mtu)
		goto tx_err;

	if ((*ifout->nexthop)(ifout, packet, timeout) != CSP_ERR_NONE)
		goto tx_err;

	ifout->tx++;
	ifout->txbytes += bytes;
	return CSP_ERR_NONE;

tx_err:
	ifout->tx_error++;
err:
	return CSP_ERR_TX;

}

int csp_send(csp_conn_t * conn, csp_packet_t * packet, uint32_t timeout) {

	int ret;

	if ((conn == NULL) || (packet == NULL) || (conn->state != CONN_OPEN)) {
		csp_log_error("Invalid call to csp_send");
		return 0;
	}

#ifdef CSP_USE_RDP
	if (conn->idout.flags & CSP_FRDP) {
		if (csp_rdp_send(conn, packet, timeout) != CSP_ERR_NONE) {
			csp_iface_t * ifout = csp_rtable_find_iface(conn->idout.dst);
			if (ifout != NULL)
				ifout->tx_error++;
			csp_log_warn("RDP send failed!");
			return 0;
		}
	}
#endif

	csp_iface_t * ifout = csp_rtable_find_iface(conn->idout.dst);
	ret = csp_send_direct(conn->idout, packet, ifout, timeout);

	return (ret == CSP_ERR_NONE) ? 1 : 0;

}

int csp_send_prio(uint8_t prio, csp_conn_t * conn, csp_packet_t * packet, uint32_t timeout) {
	conn->idout.pri = prio;
	return csp_send(conn, packet, timeout);
}

int csp_transaction_persistent(csp_conn_t * conn, uint32_t timeout, void * outbuf, int outlen, void * inbuf, int inlen) {

	int size = (inlen > outlen) ? inlen : outlen;
	csp_packet_t * packet = csp_buffer_get(size);
	if (packet == NULL)
		return 0;

	/* Copy the request */
	if (outlen > 0 && outbuf != NULL)
		memcpy(packet->data, outbuf, outlen);
	packet->length = outlen;

	if (!csp_send(conn, packet, timeout)) {
		csp_buffer_free(packet);
		return 0;
	}

	/* If no reply is expected, return now */
	if (inlen == 0)
		return 1;

	packet = csp_read(conn, timeout);
	if (packet == NULL)
		return 0;

	if ((inlen != -1) && ((int)packet->length != inlen)) {
		csp_log_error("Reply length %u expected %u", packet->length, inlen);
		csp_buffer_free(packet);
		return 0;
	}

	memcpy(inbuf, packet->data, packet->length);
	int length = packet->length;
	csp_buffer_free(packet);
	return length;

}

int csp_transaction(uint8_t prio, uint8_t dest, uint8_t port, uint32_t timeout, void * outbuf, int outlen, void * inbuf, int inlen) {

	csp_conn_t * conn = csp_connect(prio, dest, port, 0, csp_conf.conn_dfl_so);
	if (conn == NULL)
		return 0;

	int status = csp_transaction_persistent(conn, timeout, outbuf, outlen, inbuf, inlen);

	csp_close(conn);

	return status;

}

csp_packet_t * csp_recvfrom(csp_socket_t * socket, uint32_t timeout) {

	if ((socket == NULL) || (!(socket->opts & CSP_SO_CONN_LESS)))
		return NULL;

	csp_packet_t * packet = NULL;
	csp_queue_dequeue(socket->socket, &packet, timeout);

	return packet;

}

int csp_sendto(uint8_t prio, uint8_t dest, uint8_t dport, uint8_t src_port, uint32_t opts, csp_packet_t * packet, uint32_t timeout) {

	packet->id.flags = 0;

	if (opts & CSP_O_RDP) {
		csp_log_error("Attempt to create RDP packet on connection-less socket");
		return CSP_ERR_INVAL;
	}

	if (opts & CSP_O_HMAC) {
#ifdef CSP_USE_HMAC
		packet->id.flags |= CSP_FHMAC;
#else
		csp_log_error("Attempt to create HMAC authenticated packet, but CSP was compiled without HMAC support");
		return CSP_ERR_NOTSUP;
#endif
	}

	if (opts & CSP_O_XTEA) {
#ifdef CSP_USE_XTEA
		packet->id.flags |= CSP_FXTEA;
#else
		csp_log_error("Attempt to create XTEA encrypted packet, but CSP was compiled without XTEA support");
		return CSP_ERR_NOTSUP;
#endif
	}

	if (opts & CSP_O_CRC32) {
#ifdef CSP_USE_CRC32
		packet->id.flags |= CSP_FCRC32;
#else
		csp_log_error("Attempt to create CRC32 validated packet, but CSP was compiled without CRC32 support");
		return CSP_ERR_NOTSUP;
#endif
	}

	packet->id.dst = dest;
	packet->id.dport = dport;
	packet->id.src = csp_conf.address;
	packet->id.sport = src_port;
	packet->id.pri = prio;

	csp_iface_t * ifout = csp_rtable_find_iface(dest);
	if (csp_send_direct(packet->id, packet, ifout, timeout) != CSP_ERR_NONE)
		return CSP_ERR_NOTSUP;
	
	return CSP_ERR_NONE;

}

int csp_sendto_reply(csp_packet_t * request_packet, csp_packet_t * reply_packet, uint32_t opts, uint32_t timeout) {
	if (request_packet == NULL)
		return CSP_ERR_INVAL;

	return csp_sendto(request_packet->id.pri, request_packet->id.src, request_packet->id.sport, request_packet->id.dport, opts, reply_packet, timeout);
}<|MERGE_RESOLUTION|>--- conflicted
+++ resolved
@@ -99,14 +99,9 @@
 	/* If connectionless, init the queue to a pre-defined size
 	 * if not, the user must init the queue using csp_listen */
 	if (opts & CSP_SO_CONN_LESS) {
-<<<<<<< HEAD
 		sock->socket = csp_queue_create(csp_conf.conn_queue_length, sizeof(csp_packet_t *));
-		if (sock->socket == NULL)
-=======
-		sock->socket = csp_queue_create(CSP_CONN_QUEUE_LENGTH, sizeof(csp_packet_t *));
 		if (sock->socket == NULL) {
 			csp_close(sock);
->>>>>>> ca5cc314
 			return NULL;
                 }
 	} else {
