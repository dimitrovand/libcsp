--- conflicted
+++ resolved
@@ -161,15 +161,9 @@
 
 #if (CSP_USE_RDP)
 	/* Packet read could trigger ACK transmission */
-<<<<<<< HEAD
-	if ((conn->idin.flags & CSP_FRDP) && conn->rdp.delayed_acks)
-	    csp_rdp_check_ack(conn);
-
-=======
 	if ((conn->idin.flags & CSP_FRDP) && conn->rdp.delayed_acks) {
 		csp_rdp_check_ack(conn);
 	}
->>>>>>> 87006959
 #endif
 
 	return packet;
