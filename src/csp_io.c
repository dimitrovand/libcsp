--- conflicted
+++ resolved
@@ -203,15 +203,9 @@
 
 }
 
-<<<<<<< HEAD
 __weak void csp_output_hook(csp_id_t * idout, csp_packet_t * packet, csp_iface_t * iface, uint16_t via, int from_me) {
-	csp_print_packet("OUT: S %u, D %u, Dp %u, Sp %u, Pr %u, Fl 0x%02X, Sz %u VIA: %s (%u)\n",
-				idout->src, idout->dst, idout->dport, idout->sport, idout->pri, idout->flags, packet->length, iface->name, (via != CSP_NO_VIA_ADDRESS) ? via : idout->dst);
-=======
-__attribute__((weak)) void csp_output_hook(csp_id_t * idout, csp_packet_t * packet, csp_iface_t * iface, uint16_t via, int from_me) {
 	csp_print_packet("OUT: S %u, D %u, Dp %u, Sp %u, Pr %u, Fl 0x%02X, Sz %u VIA: %s (%u), Tms %u\n",
 				idout->src, idout->dst, idout->dport, idout->sport, idout->pri, idout->flags, packet->length, iface->name, (via != CSP_NO_VIA_ADDRESS) ? via : idout->dst, csp_get_ms());
->>>>>>> 307f4077
 	return;
 }
 
