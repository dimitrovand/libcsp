/*
Cubesat Space Protocol - A small network-layer protocol designed for Cubesats
Copyright (C) 2012 GomSpace ApS (http://www.gomspace.com)
Copyright (C) 2012 AAUSAT3 Project (http://aausat3.space.aau.dk) 

This library is free software; you can redistribute it and/or
modify it under the terms of the GNU Lesser General Public
License as published by the Free Software Foundation; either
version 2.1 of the License, or (at your option) any later version.

This library is distributed in the hope that it will be useful,
but WITHOUT ANY WARRANTY; without even the implied warranty of
MERCHANTABILITY or FITNESS FOR A PARTICULAR PURPOSE.  See the GNU
Lesser General Public License for more details.

You should have received a copy of the GNU Lesser General Public
License along with this library; if not, write to the Free Software
Foundation, Inc., 51 Franklin Street, Fifth Floor, Boston, MA  02110-1301  USA
*/

#include <stdio.h>
#include <stdlib.h>
#include <string.h>
#include <stdint.h>

/* CSP includes */
#include <csp/csp.h>
#include <csp/csp_error.h>
#include <csp/csp_endian.h>
#include <csp/csp_crc32.h>
#include <csp/csp_rtable.h>
#include <csp/interfaces/csp_if_lo.h>

#include <csp/arch/csp_thread.h>
#include <csp/arch/csp_queue.h>
#include <csp/arch/csp_semaphore.h>
#include <csp/arch/csp_time.h>
#include <csp/arch/csp_malloc.h>

#include <csp/crypto/csp_hmac.h>
#include <csp/crypto/csp_xtea.h>

#include "csp_init.h"
#include "csp_port.h"
#include "csp_conn.h"
#include "csp_route.h"
#include "csp_promisc.h"
#include "csp_qfifo.h"
#include "transport/csp_transport.h"

#include "csp_io.h"

#ifdef CSP_USE_PROMISC
extern csp_queue_handle_t csp_promisc_queue;
#endif

csp_socket_t * csp_socket(uint32_t opts) {
	
	/* Validate socket options */
#ifndef CSP_USE_RDP
	if (opts & CSP_SO_RDPREQ) {
		csp_log_error("No RDP support");
		return NULL;
	}
#endif

#ifndef CSP_USE_XTEA
	if (opts & CSP_SO_XTEAREQ) {
		csp_log_error("No XTEA support");
		return NULL;
	}
#endif

#ifndef CSP_USE_HMAC
	if (opts & CSP_SO_HMACREQ) {
		csp_log_error("No HMAC support");
		return NULL;
	} 
#endif

#ifndef CSP_USE_CRC32
	if (opts & CSP_SO_CRC32REQ) {
		csp_log_error("No CRC32 support");
		return NULL;
	} 
#endif
	
	/* Drop packet if reserved flags are set */
	if (opts & ~(CSP_SO_RDPREQ | CSP_SO_XTEAREQ | CSP_SO_HMACREQ | CSP_SO_CRC32REQ | CSP_SO_CONN_LESS)) {
		csp_log_error("Invalid socket option");
		return NULL;
	}

	/* Use CSP buffers instead? */
	csp_socket_t * sock = csp_conn_allocate(CONN_SERVER);
	if (sock == NULL)
		return NULL;

	/* If connectionless, init the queue to a pre-defined size
	 * if not, the user must init the queue using csp_listen */
	if (opts & CSP_SO_CONN_LESS) {
		sock->socket = csp_queue_create(csp_conf.conn_queue_length, sizeof(csp_packet_t *));
<<<<<<< HEAD
		if (sock->socket == NULL)
=======
		if (sock->socket == NULL) {
			csp_close(sock);
>>>>>>> 6e517333
			return NULL;
                }
	} else {
		sock->socket = NULL;
	}
	sock->opts = opts;

	return sock;

}

void csp_socket_set_callback(csp_socket_t * socket, void (*callback)(csp_packet_t * packet)) {
	socket->opts |= (CSP_SO_CONN_LESS | CSP_SO_CONN_LESS_CALLBACK);
	socket->socket = callback;
}

csp_conn_t * csp_accept(csp_socket_t * sock, uint32_t timeout) {

	if (sock == NULL)
		return NULL;

	if (sock->socket == NULL)
		return NULL;

	csp_conn_t * conn;
	if (csp_queue_dequeue(sock->socket, &conn, timeout) == CSP_QUEUE_OK)
		return conn;

	return NULL;

}

csp_packet_t * csp_read(csp_conn_t * conn, uint32_t timeout) {

	csp_packet_t * packet = NULL;

	if (conn == NULL || conn->state != CONN_OPEN)
		return NULL;

#ifdef CSP_USE_QOS
	int prio, event;
	if (csp_queue_dequeue(conn->rx_event, &event, timeout) != CSP_QUEUE_OK)
		return NULL;

	for (prio = 0; prio < CSP_RX_QUEUES; prio++)
		if (csp_queue_dequeue(conn->rx_queue[prio], &packet, 0) == CSP_QUEUE_OK)
			break;
#else
	if (csp_queue_dequeue(conn->rx_queue[0], &packet, timeout) != CSP_QUEUE_OK)
		return NULL;
#endif

#ifdef CSP_USE_RDP
	/* Packet read could trigger ACK transmission */
	if (conn->idin.flags & CSP_FRDP && conn->rdp.delayed_acks)
	    csp_rdp_check_ack(conn);

#endif

	return packet;

}

int csp_send_direct(csp_id_t idout, csp_packet_t * packet, csp_iface_t * ifout, uint32_t timeout) {

	if (packet == NULL) {
		csp_log_error("csp_send_direct called with NULL packet");
		goto err;
	}

	if ((ifout == NULL) || (ifout->nexthop == NULL)) {
		csp_log_error("No route to host: %#08x", idout.ext);
		goto err;
	}

	csp_log_packet("OUT: S %u, D %u, Dp %u, Sp %u, Pr %u, Fl 0x%02X, Sz %u VIA: %s",
		idout.src, idout.dst, idout.dport, idout.sport, idout.pri, idout.flags, packet->length, ifout->name);

	/* Copy identifier to packet (before crc, xtea and hmac) */
	packet->id.ext = idout.ext;

#ifdef CSP_USE_PROMISC
	/* Loopback traffic is added to promisc queue by the router */
	if (idout.dst != csp_get_address() && idout.src == csp_get_address()) {
		packet->id.ext = idout.ext;
		csp_promisc_add(packet);
	}
#endif

	/* Only encrypt packets from the current node */
	if (idout.src == csp_conf.address) {
		/* Append HMAC */
		if (idout.flags & CSP_FHMAC) {
#ifdef CSP_USE_HMAC
			/* Calculate and add HMAC (does not include header for backwards compatability with csp1.x) */
			if (csp_hmac_append(packet, false) != 0) {
				/* HMAC append failed */
				csp_log_warn("HMAC append failed!");
				goto tx_err;
			}
#else
			csp_log_warn("No HMAC Discarding packet");
			goto tx_err;
#endif
		}

		/* Append CRC32 */
		if (idout.flags & CSP_FCRC32) {
#ifdef CSP_USE_CRC32
			/* Calculate and add CRC32 (does not include header for backwards compatability with csp1.x) */
			if (csp_crc32_append(packet, false) != 0) {
				/* CRC32 append failed */
				csp_log_warn("CRC32 append failed!");
				goto tx_err;
			}
#else
			csp_log_warn("Sending without CRC32");
			idout.flags &= ~(CSP_FCRC32);
#endif
		}

		if (idout.flags & CSP_FXTEA) {
#ifdef CSP_USE_XTEA
			/* Create nonce */
			uint32_t nonce, nonce_n;
			nonce = (uint32_t)rand();
			nonce_n = csp_hton32(nonce);
			memcpy(&packet->data[packet->length], &nonce_n, sizeof(nonce_n));

			/* Create initialization vector */
			uint32_t iv[2] = {nonce, 1};

			/* Encrypt data */
			if (csp_xtea_encrypt(packet->data, packet->length, iv) != 0) {
				/* Encryption failed */
				csp_log_warn("Encryption failed! Discarding packet");
				goto tx_err;
			}

			packet->length += sizeof(nonce_n);
#else
			csp_log_warn("No XTEA Discarding packet");
			goto tx_err;
#endif
		}
	}

	/* Store length before passing to interface */
	uint16_t bytes = packet->length;
	uint16_t mtu = ifout->mtu;

	if (mtu > 0 && bytes > mtu)
		goto tx_err;

	if ((*ifout->nexthop)(ifout, packet, timeout) != CSP_ERR_NONE)
		goto tx_err;

	ifout->tx++;
	ifout->txbytes += bytes;
	return CSP_ERR_NONE;

tx_err:
	ifout->tx_error++;
err:
	return CSP_ERR_TX;

}

int csp_send(csp_conn_t * conn, csp_packet_t * packet, uint32_t timeout) {

	int ret;

	if ((conn == NULL) || (packet == NULL) || (conn->state != CONN_OPEN)) {
		csp_log_error("Invalid call to csp_send");
		return 0;
	}

#ifdef CSP_USE_RDP
	if (conn->idout.flags & CSP_FRDP) {
		if (csp_rdp_send(conn, packet, timeout) != CSP_ERR_NONE) {
			csp_iface_t * ifout = csp_rtable_find_iface(conn->idout.dst);
			if (ifout != NULL)
				ifout->tx_error++;
			csp_log_warn("RDP send failed!");
			return 0;
		}
	}
#endif

	csp_iface_t * ifout = csp_rtable_find_iface(conn->idout.dst);
	ret = csp_send_direct(conn->idout, packet, ifout, timeout);

	return (ret == CSP_ERR_NONE) ? 1 : 0;

}

int csp_send_prio(uint8_t prio, csp_conn_t * conn, csp_packet_t * packet, uint32_t timeout) {
	conn->idout.pri = prio;
	return csp_send(conn, packet, timeout);
}

int csp_transaction_persistent(csp_conn_t * conn, uint32_t timeout, void * outbuf, int outlen, void * inbuf, int inlen) {

	int size = (inlen > outlen) ? inlen : outlen;
	csp_packet_t * packet = csp_buffer_get(size);
	if (packet == NULL)
		return 0;

	/* Copy the request */
	if (outlen > 0 && outbuf != NULL)
		memcpy(packet->data, outbuf, outlen);
	packet->length = outlen;

	if (!csp_send(conn, packet, timeout)) {
		csp_buffer_free(packet);
		return 0;
	}

	/* If no reply is expected, return now */
	if (inlen == 0)
		return 1;

	packet = csp_read(conn, timeout);
	if (packet == NULL)
		return 0;

	if ((inlen != -1) && ((int)packet->length != inlen)) {
		csp_log_error("Reply length %u expected %u", packet->length, inlen);
		csp_buffer_free(packet);
		return 0;
	}

	memcpy(inbuf, packet->data, packet->length);
	int length = packet->length;
	csp_buffer_free(packet);
	return length;

}

int csp_transaction(uint8_t prio, uint8_t dest, uint8_t port, uint32_t timeout, void * outbuf, int outlen, void * inbuf, int inlen) {

	csp_conn_t * conn = csp_connect(prio, dest, port, 0, csp_conf.conn_dfl_so);
	if (conn == NULL)
		return 0;

	int status = csp_transaction_persistent(conn, timeout, outbuf, outlen, inbuf, inlen);

	csp_close(conn);

	return status;

}

csp_packet_t * csp_recvfrom(csp_socket_t * socket, uint32_t timeout) {

	if ((socket == NULL) || (!(socket->opts & CSP_SO_CONN_LESS)))
		return NULL;

	csp_packet_t * packet = NULL;
	csp_queue_dequeue(socket->socket, &packet, timeout);

	return packet;

}

int csp_sendto(uint8_t prio, uint8_t dest, uint8_t dport, uint8_t src_port, uint32_t opts, csp_packet_t * packet, uint32_t timeout) {

	if (!(opts & CSP_O_SAME))
		packet->id.flags = 0;

	if (opts & CSP_O_RDP) {
		csp_log_error("RDP packet on connection-less socket");
		return CSP_ERR_INVAL;
	}

	if (opts & CSP_O_HMAC) {
#ifdef CSP_USE_HMAC
		packet->id.flags |= CSP_FHMAC;
#else
		csp_log_error("No HMAC support");
		return CSP_ERR_NOTSUP;
#endif
	}

	if (opts & CSP_O_XTEA) {
#ifdef CSP_USE_XTEA
		packet->id.flags |= CSP_FXTEA;
#else
		csp_log_error("No XTEA support");
		return CSP_ERR_NOTSUP;
#endif
	}

	if (opts & CSP_O_CRC32) {
#ifdef CSP_USE_CRC32
		packet->id.flags |= CSP_FCRC32;
#else
		csp_log_error("No CRC32 support");
		return CSP_ERR_NOTSUP;
#endif
	}

	packet->id.dst = dest;
	packet->id.dport = dport;
	packet->id.src = csp_conf.address;
	packet->id.sport = src_port;
	packet->id.pri = prio;

	csp_iface_t * ifout = csp_rtable_find_iface(dest);
	if (csp_send_direct(packet->id, packet, ifout, timeout) != CSP_ERR_NONE)
		return CSP_ERR_NOTSUP;
	
	return CSP_ERR_NONE;

}

int csp_sendto_reply(csp_packet_t * request_packet, csp_packet_t * reply_packet, uint32_t opts, uint32_t timeout) {
	if (request_packet == NULL)
		return CSP_ERR_INVAL;

	if (opts & CSP_O_SAME) {
		reply_packet->id.flags = request_packet->id.flags;
	}

	return csp_sendto(request_packet->id.pri, request_packet->id.src, request_packet->id.sport, request_packet->id.dport, opts, reply_packet, timeout);
}<|MERGE_RESOLUTION|>--- conflicted
+++ resolved
@@ -100,12 +100,8 @@
 	 * if not, the user must init the queue using csp_listen */
 	if (opts & CSP_SO_CONN_LESS) {
 		sock->socket = csp_queue_create(csp_conf.conn_queue_length, sizeof(csp_packet_t *));
-<<<<<<< HEAD
-		if (sock->socket == NULL)
-=======
 		if (sock->socket == NULL) {
 			csp_close(sock);
->>>>>>> 6e517333
 			return NULL;
                 }
 	} else {
