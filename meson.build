--- conflicted
+++ resolved
@@ -116,10 +116,7 @@
 csp_dep = declare_dependency(
 	include_directories : csp_inc,
 	link_with : csp_lib,
-<<<<<<< HEAD
 	dependencies : csp_deps,
-)
-=======
 )
 
 if get_option('enable_python3_bindings')
@@ -139,5 +136,4 @@
                     	c_args : csp_c_args,
                     	dependencies : [csp_dep, pydep],
                     	install : true)
-endif
->>>>>>> 29006f83
+endif