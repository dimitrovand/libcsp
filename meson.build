--- conflicted
+++ resolved
@@ -10,15 +10,6 @@
 
 conf.set('CSP_DEBUG', 1)
 
-<<<<<<< HEAD
-conf.set('CSP_PACKET_PADDING_BYTES', get_option('packet_padding_bytes'))
-
-conf.set('CSP_USE_RDP', get_option('use_rdp') == true ? 1 : 0)
-conf.set('CSP_USE_CRC32', get_option('use_crc32') == true ? 1 : 0)
-conf.set('CSP_USE_HMAC', get_option('use_hmac') == true ? 1 : 0)
-conf.set('CSP_USE_XTEA', get_option('use_xtea') == true ? 1 : 0)
-conf.set('CSP_USE_PROMISC', get_option('use_promisc') == true ? 1 : 0)
-=======
 log_levels = {'none' : 0, 'error' : 1, 'warn'  : 2, 'info'  : 3, 'debug' : 4}
 log_level = log_levels.get(get_option('log-level'), 3)
 
@@ -26,11 +17,9 @@
 conf.set10('CSP_LOG_LEVEL_WARN',  log_level >= 2)
 conf.set10('CSP_LOG_LEVEL_INFO',  log_level >= 3)
 conf.set10('CSP_LOG_LEVEL_DEBUG', log_level >= 4)
->>>>>>> 8523be4e
 
 conf.set('CSP_VERSION', get_option('version'))
 
-<<<<<<< HEAD
 conf.set('CSP_QFIFO_LEN', get_option('qfifo_len'))
 conf.set('CSP_PORT_MAX_BIND', get_option('port_max_bind'))
 conf.set('CSP_CONN_RXQUEUE_LEN', get_option('conn_rxqueue_len'))
@@ -41,20 +30,17 @@
 conf.set('CSP_RTABLE_SIZE', get_option('rtable_size'))
 
 
-
-
-zmq_dep = dependency('libzmq', version: '>4.0', required: false)
-if zmq_dep.found()
-	conf.set('CSP_HAVE_LIBZMQ', 1)
-endif
-=======
 conf.set10('CSP_USE_RDP', get_option('use_rdp'))
 conf.set10('CSP_USE_CRC32', get_option('use_crc32'))
 conf.set10('CSP_USE_HMAC', get_option('use_hmac'))
 conf.set10('CSP_USE_XTEA', get_option('use_xtea'))
 conf.set10('CSP_USE_PROMISC', get_option('use_promisc'))
 conf.set10('CSP_USE_DEDUP', get_option('use_dedup'))
->>>>>>> 8523be4e
+
+zmq_dep = dependency('libzmq', version: '>4.0', required: false)
+if zmq_dep.found()
+	conf.set('CSP_HAVE_LIBZMQ', 1)
+endif
 
 if host_machine.endian() == 'little'
 	conf.set('CSP_LITTLE_ENDIAN', 1)
@@ -102,21 +88,17 @@
   install_headers(csp_config_h, install_dir : 'include/csp')
 endif
 
+csp_c_args = ['-Wshadow',
+	      '-Wcast-align',
+	      '-Wwrite-strings',
+	      '-Wno-unused-parameter']
+
 clib = meson.get_compiler('c').find_library('c', required: false)
 if not clib.found()
 	clib = dependency('libc', fallback: ['picolibc', 'picolibc_dep'], required: true)
 endif
 
-<<<<<<< HEAD
 csp_deps += clib
-=======
-csp_c_args = ['-Wshadow',
-	      '-Wcast-align',
-	      '-Wwrite-strings',
-	      '-Wno-unused-parameter']
-
-csp_deps += dependency('freertos', required: false)
->>>>>>> 8523be4e
 
 csp_lib = static_library('csp',
 	sources: [csp_sources, csp_config_h],
