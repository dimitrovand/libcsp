/*
Cubesat Space Protocol - A small network-layer protocol designed for Cubesats
Copyright (C) 2011 Gomspace ApS (http://www.gomspace.com)
Copyright (C) 2011 AAUSAT3 Project (http://aausat3.space.aau.dk) 

This library is free software; you can redistribute it and/or
modify it under the terms of the GNU Lesser General Public
License as published by the Free Software Foundation; either
version 2.1 of the License, or (at your option) any later version.

This library is distributed in the hope that it will be useful,
but WITHOUT ANY WARRANTY; without even the implied warranty of
MERCHANTABILITY or FITNESS FOR A PARTICULAR PURPOSE.  See the GNU
Lesser General Public License for more details.

You should have received a copy of the GNU Lesser General Public
License along with this library; if not, write to the Free Software
Foundation, Inc., 51 Franklin Street, Fifth Floor, Boston, MA  02110-1301  USA
*/

#ifndef _CSP_PLATFORM_H_
#define _CSP_PLATFORM_H_

#ifdef __cplusplus
extern "C" {
#endif

<<<<<<< HEAD
#include <stdint.h>

/* Attempt to include endian.h to get endianness defines */
#ifdef HAVE_ENDIAN_H
    #include <endian.h>
#endif

/* Set platform endianness */
#if defined(__BYTE_ORDER__) && defined(__ORDER_LITTLE_ENDIAN__) && defined(__ORDER_BIG_ENDIAN__)
    #if __BYTE_ORDER__ == __ORDER_LITTLE_ENDIAN__
        #define _CSP_LITTLE_ENDIAN_
    #elif __BYTE_ORDER__ == __ORDER_BIG_ENDIAN__
        #define _CSP_BIG_ENDIAN_
    #else
        /* We don't support PDP endianness */
        #error "Unsupported endianness"
    #endif
=======
/* Set platform endianness and OS */
#if defined(WIN32)
    #define _CSP_LITTLE_ENDIAN_
    #define _CSP_WINDOWS_
#elif defined(__i386__) || defined(__x86_64__) || defined(__BFIN__)
    #define _CSP_LITTLE_ENDIAN_
    #define _CSP_POSIX_
#elif defined(__AVR__) || defined(__arm__)
    #define _CSP_LITTLE_ENDIAN_
    #define _CSP_FREERTOS_
#elif defined (__PPC__) || defined(__sparc__)
    #define _CSP_BIG_ENDIAN_
    #define _CSP_POSIX_    
#elif defined(__AVR32__) || defined(__AVR32_AP7000__)
    #define _CSP_BIG_ENDIAN_
    #define _CSP_FREERTOS_
>>>>>>> 6c858da7
#else
    /* Try to guess system endianness */
    #if defined(__i386__) || defined(__x86_64__) || defined(__BFIN__) || defined(__AVR__) || defined(__ARMEL__)
        #define _CSP_LITTLE_ENDIAN_
    #elif defined (__PPC__) || defined(__sparc__) || defined(__AVR32__) || defined(__AVR32_AP7000__) || defined(__ARMEB__)
        #define _CSP_BIG_ENDIAN_
    #else
        #error "Could not guess system endianness"
    #endif
#endif

<<<<<<< HEAD
/* Set OS */
#if defined(_CSP_POSIX_)
=======
/* Set OS dependant features */
#if defined(_CSP_POSIX_) || defined(_CSP_WINDOWS_)
>>>>>>> 6c858da7
    #define CSP_BASE_TYPE int
    #define CSP_MAX_DELAY (UINT32_MAX)
    #define CSP_INFINITY (UINT32_MAX)
	#define CSP_ENTER_CRITICAL(lock) do { csp_bin_sem_wait(&lock, CSP_MAX_DELAY); } while(0)
	#define CSP_EXIT_CRITICAL(lock) do { csp_bin_sem_post(&lock); } while(0)
#elif defined(_CSP_FREERTOS_)
    #include <freertos/FreeRTOS.h>
    #define CSP_BASE_TYPE portBASE_TYPE
    #define CSP_MAX_DELAY portMAX_DELAY
    #define CSP_INFINITY portMAX_DELAY
	#define CSP_ENTER_CRITICAL(lock) do { portENTER_CRITICAL(); } while (0)
	#define CSP_EXIT_CRITICAL(lock) do { portEXIT_CRITICAL(); } while (0)
#else
    #error "OS must be either _CSP_POSIX_ or _CSP_FREERTOS_"
#endif

#ifdef __cplusplus
} /* extern "C" */
#endif

#endif // _CSP_PLATFORM_H_<|MERGE_RESOLUTION|>--- conflicted
+++ resolved
@@ -25,7 +25,6 @@
 extern "C" {
 #endif
 
-<<<<<<< HEAD
 #include <stdint.h>
 
 /* Attempt to include endian.h to get endianness defines */
@@ -43,24 +42,7 @@
         /* We don't support PDP endianness */
         #error "Unsupported endianness"
     #endif
-=======
-/* Set platform endianness and OS */
-#if defined(WIN32)
-    #define _CSP_LITTLE_ENDIAN_
-    #define _CSP_WINDOWS_
-#elif defined(__i386__) || defined(__x86_64__) || defined(__BFIN__)
-    #define _CSP_LITTLE_ENDIAN_
-    #define _CSP_POSIX_
-#elif defined(__AVR__) || defined(__arm__)
-    #define _CSP_LITTLE_ENDIAN_
-    #define _CSP_FREERTOS_
-#elif defined (__PPC__) || defined(__sparc__)
-    #define _CSP_BIG_ENDIAN_
-    #define _CSP_POSIX_    
-#elif defined(__AVR32__) || defined(__AVR32_AP7000__)
-    #define _CSP_BIG_ENDIAN_
-    #define _CSP_FREERTOS_
->>>>>>> 6c858da7
+
 #else
     /* Try to guess system endianness */
     #if defined(__i386__) || defined(__x86_64__) || defined(__BFIN__) || defined(__AVR__) || defined(__ARMEL__)
@@ -72,13 +54,8 @@
     #endif
 #endif
 
-<<<<<<< HEAD
-/* Set OS */
-#if defined(_CSP_POSIX_)
-=======
 /* Set OS dependant features */
 #if defined(_CSP_POSIX_) || defined(_CSP_WINDOWS_)
->>>>>>> 6c858da7
     #define CSP_BASE_TYPE int
     #define CSP_MAX_DELAY (UINT32_MAX)
     #define CSP_INFINITY (UINT32_MAX)
