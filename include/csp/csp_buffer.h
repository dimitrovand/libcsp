--- conflicted
+++ resolved
@@ -61,14 +61,13 @@
    Use csp_buffer_free() to decrement
    @param[in] buffer buffer to increment. NULL is handled gracefully.
 */
-<<<<<<< HEAD
 size_t csp_buffer_data_size(void);
 
 void csp_buffer_init(void);
 
+void csp_buffer_refc_inc(void * buffer);
+  
 #ifdef __cplusplus
 }
 #endif
-=======
-void csp_buffer_refc_inc(void * buffer);
->>>>>>> 307f4077
+
