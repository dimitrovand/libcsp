/*
Cubesat Space Protocol - A small network-layer protocol designed for Cubesats
Copyright (C) 2012 Gomspace ApS (http://www.gomspace.com)
Copyright (C) 2012 AAUSAT3 Project (http://aausat3.space.aau.dk) 

This library is free software; you can redistribute it and/or
modify it under the terms of the GNU Lesser General Public
License as published by the Free Software Foundation; either
version 2.1 of the License, or (at your option) any later version.

This library is distributed in the hope that it will be useful,
but WITHOUT ANY WARRANTY; without even the implied warranty of
MERCHANTABILITY or FITNESS FOR A PARTICULAR PURPOSE.  See the GNU
Lesser General Public License for more details.

You should have received a copy of the GNU Lesser General Public
License along with this library; if not, write to the Free Software
Foundation, Inc., 51 Franklin Street, Fifth Floor, Boston, MA  02110-1301  USA
*/

#ifndef _CSP_THREAD_H_
#define _CSP_THREAD_H_

/**
   @file

   Thread (task) interface.
*/

#include <csp/csp_platform.h>

#ifdef __cplusplus
extern "C" {
#endif

/*
  POSIX interface
*/
#if (CSP_POSIX || CSP_MACOSX || __DOXYGEN__)

#include <pthread.h>

/**
   Platform specific thread handle.
*/
typedef pthread_t csp_thread_handle_t;

/**
   Platform specific thread return type.
*/
typedef void * csp_thread_return_t;

/**
   Platform specific thread function.
   @param[in] parameter parameter to thread function #csp_thread_return_t.
*/
typedef csp_thread_return_t (* csp_thread_func_t)(void * parameter);

/**
   Macro for creating a thread.
*/
#define CSP_DEFINE_TASK(task_name) csp_thread_return_t task_name(void * param)

/**
   Return value for a thread function.
   Can be used as argument for normal return, eg "return CSP_TASK_RETURN";
*/
#define CSP_TASK_RETURN NULL

#endif // CSP_POSIX

/*
  Windows interface
*/
#if (CSP_WINDOWS)

#include <Windows.h>

typedef HANDLE csp_thread_handle_t;
typedef unsigned int csp_thread_return_t;
typedef csp_thread_return_t (* csp_thread_func_t)(void *) __attribute__((stdcall));

#define CSP_DEFINE_TASK(task_name) csp_thread_return_t __attribute__((stdcall)) task_name(void * param) 
#define CSP_TASK_RETURN 0

#endif // CSP_WINDOWS

/*
  FreeRTOS interface
*/
#if (CSP_FREERTOS)

<<<<<<< HEAD
#if INCLUDE_vTaskDelete
#define csp_thread_exit() vTaskDelete(NULL)
#else
#define csp_thread_exit()
#endif

typedef void * csp_thread_handle_t;
=======
#include <FreeRTOS.h>
#include <task.h>

typedef xTaskHandle csp_thread_handle_t;
>>>>>>> 87006959
typedef void csp_thread_return_t;
typedef csp_thread_return_t (* csp_thread_func_t)(void *);

#define CSP_DEFINE_TASK(task_name) csp_thread_return_t task_name(void * param)
#define CSP_TASK_RETURN

<<<<<<< HEAD
void csp_sleep_ms(int time_ms);

=======
>>>>>>> 87006959
#endif // CSP_FREERTOS

/**
   Create thread (task).

   @param[in] func thread function
   @param[in] name name of thread, supported on: FreeRTOS.
   @param[in] stack_size stack size, supported on: posix (bytes), FreeRTOS (words, word = 4 bytes).
   @param[in] parameter parameter for thread function.
   @param[in] priority thread priority, supported on: FreeRTOS.
   @param[out] handle reference to created thread.
   @return #CSP_ERR_NONE on success, otherwise an error code.
*/
int csp_thread_create(csp_thread_func_t func, const char * const name, unsigned int stack_size, void * parameter, unsigned int priority, csp_thread_handle_t * handle);

/**
   Exit current thread.
   @note Not supported on all platforms.
*/
void csp_thread_exit(void);

/**
   Sleep X mS.
   @param[in] time_ms mS to sleep.
*/
void csp_sleep_ms(unsigned int time_ms);

#ifdef __cplusplus
}
#endif
#endif<|MERGE_RESOLUTION|>--- conflicted
+++ resolved
@@ -90,31 +90,13 @@
 */
 #if (CSP_FREERTOS)
 
-<<<<<<< HEAD
-#if INCLUDE_vTaskDelete
-#define csp_thread_exit() vTaskDelete(NULL)
-#else
-#define csp_thread_exit()
-#endif
-
 typedef void * csp_thread_handle_t;
-=======
-#include <FreeRTOS.h>
-#include <task.h>
-
-typedef xTaskHandle csp_thread_handle_t;
->>>>>>> 87006959
 typedef void csp_thread_return_t;
 typedef csp_thread_return_t (* csp_thread_func_t)(void *);
 
 #define CSP_DEFINE_TASK(task_name) csp_thread_return_t task_name(void * param)
 #define CSP_TASK_RETURN
 
-<<<<<<< HEAD
-void csp_sleep_ms(int time_ms);
-
-=======
->>>>>>> 87006959
 #endif // CSP_FREERTOS
 
 /**
