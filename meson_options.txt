--- conflicted
+++ resolved
@@ -5,9 +5,13 @@
 option('use_hmac', type: 'boolean', value: true, description: 'Hash-based message authentication code')
 option('use_xtea', type: 'boolean', value: true, description: 'eXtended TEA block cipher')
 option('use_promisc', type: 'boolean', value: true, description: 'Promiscious mode')
+option('use_dedup', type: 'boolean', value: true, description: 'Packet deduplication')
 
-<<<<<<< HEAD
+option('version', type: 'integer', value: 1, description: 'Which version of CSP to use.')
 option('packet_padding_bytes', type: 'integer', value: 8, description: 'Number of bytes to include before the packet data (must be minimum 8)')
+
+option('log-level', type: 'combo', choices: ['none', 'error', 'warning', 'info', 'debug'],
+       value: 'debug', description: 'Select debug log level')
 
 # Memory tuning parameters:
 # Try to balance these so there is enough memory to handle expected system usage plus some,
@@ -20,9 +24,3 @@
 option('buffer_count', type: 'integer', value: 15, description: 'Number of total packet buffers')
 option('rdp_max_window', type: 'integer', value: 5, description: 'Max window size for RDP')
 option('rtable_size', type: 'integer', value: 10, description: 'Number of elements in routing table')
-=======
-option('version', type: 'integer', value: 1, description: 'Which version of CSP to use.')
-
-option('log-level', type: 'combo', choices: ['none', 'error', 'warning', 'info', 'debug'],
-       value: 'debug', description: 'Select debug log level')
->>>>>>> 8523be4e
